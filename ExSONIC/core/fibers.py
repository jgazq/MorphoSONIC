# -*- coding: utf-8 -*-
# @Author: Theo Lemaire
# @Email: theo.lemaire@epfl.ch
# @Date:   2019-11-27 18:03:19
# @Last Modified by:   Theo Lemaire
# @Last Modified time: 2020-02-06 20:09:15

''' Constructor functions for different types of fibers. '''

import os
import numpy as np
import pandas as pd
import csv

from PySONIC.neurons import getPointNeuron
from PySONIC.utils import logger, si_format
from PySONIC.postpro import boundDataFrame
from PySONIC.core import PulsedProtocol

from .senn import IintraFiber, IextraFiber, SonicFiber
from .sources import *


def myelinatedFiber(fiber_class, pneuron, fiberD, nnodes, rs, nodeL, d_ratio, inter_ratio=100., **kwargs):
    ''' Create a single-cable myelinated fiber model.

        :param fiber_class: class of fiber to be instanced
        :param pneuron: point-neuron model object
        :param fiberD: fiber outer diameter (m)
        :param nnodes: number of nodes
        :param rs: axoplasmic resistivity (Ohm.cm)
        :param nodeL: nominal node length (m)
        :param d_ratio: ratio of axon (inner-myelin) and fiber (outer-myelin) diameters
        :param inter_ratio: ratio of internode length to fiber diameter (default = 100)
        :param kwargs: other keyword arguments
        :return: myelinated fiber object
    '''
    if fiberD <= 0:
        raise ValueError('fiber diameter must be positive')
    if nodeL <= 0.:
        raise ValueError('node length must be positive')
    if d_ratio > 1. or d_ratio < 0.:
        raise ValueError('fiber-axon diameter ratio must be in [0, 1]')
    if inter_ratio <= 0.:
        raise ValueError('fiber diameter - internode length ratio must be positive')

    # Define fiber geometrical parameters
    nodeD = d_ratio * fiberD       # m
    nodeL = nodeL                  # m
    interD = d_ratio * fiberD      # m
    interL = inter_ratio * fiberD  # m

    # Create fiber model instance
    return fiber_class(pneuron, nnodes, rs, nodeD, nodeL, interD, interL, **kwargs)


def unmyelinatedFiber(fiber_class, pneuron, fiberD, rs, fiberL=5e-3, maxNodeL=None, **kwargs):
    ''' Create a single-cable unmyelinated fiber model.

        :param fiber_class: class of fiber to be instanced
        :param pneuron: point-neuron model object
        :param fiberD: fiber outer diameter (m)
        :param rs: axoplasmic resistivity (Ohm.cm)
        :param fiberL: fiber length (m)
        :param maxNodeL: maximal node length (m)
        :param kwargs: other keyword arguments
        :return: unmyelinated fiber object
    '''
    if fiberD <= 0:
        raise ValueError('fiber diameter must be positive')
    if fiberL <= 0:
        raise ValueError('fiber length must be positive')
    if fiberL <= 3e-3:
        logger.warning('fiber length is below the convergence threshold')
    if maxNodeL is None:
        nodelength_lin = fiberD * 16.3 + 9.1e-6  #um
        maxNodeL = min(nodelength_lin, 22e-6)
    if maxNodeL <= 0. or maxNodeL > fiberL:
        raise ValueError('maximum node length must be in [0, fiberL]')

    # Compute number of nodes (ensuring odd number) and node length from fiber length
    nnodes = int(np.ceil(fiberL / maxNodeL))
    if nnodes % 2 == 0:
        nnodes += 1
    nodeL = fiberL / nnodes

    # Define other fiber geometrical parameters (with zero-length internode)
    nodeD = fiberD   # m
    interD = fiberD  # m
    interL = 0.      # m

    # Create fiber model instance
    fiber = fiber_class(pneuron, nnodes, rs, nodeD, nodeL, interD, interL, **kwargs)
    return fiber

def unmyelinatedFiberConvergence(pneuron, fiberD, rs, fiberL, maxNodeL_range, pp, outdir='.'):
    ''' Simulate an unmyelinated fiber model the model upon intracellular current injection
        at the central node, for increasing spatial resolution (i.e. decreasing node length),
        and quantify the model convergence via 3 output metrics:
        - stimulation threshold
        - conduction velocity
        - spike amplitude

        :param pneuron: C-fiber membrane equations
        :param fiberD: fiber diameter (m)
        :param rs: intracellular resistivity (ohm.cm)
        :param fiberL: fiber length (m)
        :param maxNodeL_range: maximum node length range (m)
        :param pp: pulsed protocol object
        :param outdir: output directory
        :return: 5 columns dataframe with the following vectors:
         - 'maxNodeL (m)'
         - 'nodeL (m)'
         - 'Ithr (A)'
         - 'CV (m/s)'
         - 'dV (mV)'
    '''

    # Get filecode
    fiber = unmyelinatedFiber(IintraFiber, pneuron, fiberD, rs, fiberL, maxNodeL=fiberL / 3)
    filecodes = fiber.filecodes(IntracellularCurrent(fiber.nnodes // 2, 0.0), pp)
    for k in ['nnodes', 'nodeL', 'interD', 'interL', 'inode', 'I', 'nature', 'toffset', 'PRF', 'DC']:
        del filecodes[k]
    filecodes['tstim'] = si_format(pp.tstim, 1, space='') + 's'
    filecodes['nodeL_range'] = 'nodeL' + '-'.join(
        [f'{si_format(x, 1, "")}m' for x in [min(maxNodeL_range), max(maxNodeL_range)]])
    fcode = '_'.join(filecodes.values())

    # Output file and column names
    fname = f'{fcode}_convergence_results.csv'
    fpath = os.path.join(outdir, fname)
    delimiter = '\t'
    labels = ['maxNodeL (m)', 'nodeL (m)', 'Ithr (A)', 'CV (m/s)', 'dV (mV)']

    # Create log file if it does not exist
    if not os.path.isfile(fpath):
        logger.info(f'creating log file: "{fpath}"')
        with open(fpath, 'w') as csvfile:
            writer = csv.writer(csvfile, delimiter=delimiter)
            writer.writerow(labels)

    # Loop through parameter sweep
    logger.info('running maxNodeL parameter sweep ({}m - {}m)'.format(
        *si_format([maxNodeL_range.min(), maxNodeL_range.max()], 2)))
    for x in maxNodeL_range[::-1]:

        # If max node length not already in the log file
        df = pd.read_csv(fpath, sep=delimiter)
        entries = df[labels[0]].values.astype(float)
        is_entry = np.any(np.isclose(x, entries))
        if not is_entry:

            # Initialize fiber with specific max node length
            logger.info(f'creating model with maxNodeL = {x * 1e6:.2f} um ...')
            fiber = unmyelinatedFiber(IintraFiber, pneuron, fiberD, rs, fiberL, maxNodeL=x)
            logger.info(f'resulting node length: {fiber.nodeL * 1e6:.2f} um')

            # Perform titration to find threshold current
            psource = IntracellularCurrent(fiber.nnodes // 2)
            logger.info(f'running titration with intracellular current injected at node {psource.inode}')
            Ithr = fiber.titrate(psource, pp)  # A

            # If fiber is excited
            if not np.isnan(Ithr):
                logger.info(f'Ithr = {si_format(Ithr, 2)}A')

                # Simulate fiber at 1.1 times threshold current
                data, meta = fiber.simulate(psource.updatedX(1.1 * Ithr), pp)

                # Filter out stimulation artefact from dataframe
                data = {k: boundDataFrame(df, (pp.tstim, pp.tstim + pp.toffset)) for k, df in data.items()}

                # Compute CV and spike amplitude
                # ids = fiber.ids.copy()
                # del ids[fiber.nnodes // 2]
                cv = fiber.getConductionVelocity(data, out='median')  # m/s
                dV = fiber.getSpikeAmp(data, out='median')            # mV
                logger.info(f'CV = {cv:.2f} m/s')
                logger.info(f'dV = {dV:.2f} mV')
            else:
                # Otherwise, assign NaN values to them
                cv, dV = np.nan, np.nan

            # Log input-output pair into file
            logger.info('saving result to log file')
            with open(fpath, 'a', newline='') as csvfile:
                writer = csv.writer(csvfile, delimiter=delimiter)
                writer.writerow([x, fiber.nodeL, Ithr, cv, dV])

            # Clear fiber sections
            fiber.clear()

    logger.info('parameter sweep successfully completed')

    # Load results
    logger.info('loading results from log file')
    df = pd.read_csv(fpath, sep=delimiter)

    return df

def unmyelinatedFiberConvergence_fiberL(pneuron, fiberD, rs, fiberL_range, pp, outdir='.'):

    # Get filecode
    fiber = unmyelinatedFiber(IintraFiber, pneuron, fiberD, rs, 5e-3)
    filecodes = fiber.filecodes(IntracellularCurrent(fiber.nnodes // 2, 0.0), pp)
    for k in ['nnodes', 'nodeL', 'interD', 'interL', 'inode', 'I', 'nature', 'toffset', 'PRF', 'DC']:
        del filecodes[k]
    filecodes['tstim'] = si_format(pp.tstim, 1, space='') + 's'
    filecodes['fiberL_range'] = 'fiberL' + '-'.join(
        [f'{si_format(x, 1, "")}m' for x in [min(fiberL_range), max(fiberL_range)]])
    fcode = '_'.join(filecodes.values())
    fiber.clear()

    # Output file and column names
    fname = f'{fcode}_convergence_results.csv'
    fpath = os.path.join(outdir, fname)
    delimiter = '\t'
    labels = ['fiberL (m)', 'nodeL (m)', 'Ithr (A)', 'CV (m/s)', 'dV (mV)']

    # Create log file if it does not exist
    if not os.path.isfile(fpath):
        logger.info(f'creating log file: "{fpath}"')
        with open(fpath, 'w') as csvfile:
            writer = csv.writer(csvfile, delimiter=delimiter)
            writer.writerow(labels)

    # Loop through parameter sweep
    logger.info('running fiberL parameter sweep ({}m - {}m)'.format(
        *si_format([fiberL_range.min(), fiberL_range.max()], 2)))
    for x in fiberL_range:

        # If fiber length not already in the log file
        df = pd.read_csv(fpath, sep=delimiter)
        entries = df[labels[0]].values.astype(float)
        is_entry = np.any(np.isclose(x, entries))
        if not is_entry:

            # Initialize fiber with specific fiber length
            logger.info(f'creating model with fiberL = {x * 1e6:.2f} um ...')
            fiber = unmyelinatedFiber(IintraFiber, pneuron, fiberD, rs, fiberL=x)
            logger.info(f'resulting node length: {fiber.nodeL * 1e6:.2f} um')

            # Perform titration to find threshold current
            psource = IntracellularCurrent(fiber.nnodes // 2)
            logger.info(f'running titration with intracellular current injected at node {psource.inode}')
            Ithr = fiber.titrate(psource, pp)  # A

            # If fiber is excited
            if not np.isnan(Ithr):
                logger.info(f'Ithr = {si_format(Ithr, 2)}A')

                # Simulate fiber at 1.1 times threshold current
                data, meta = fiber.simulate(psource.updatedX(1.1 * Ithr), pp)

                # Filter out stimulation artefact from dataframe
#                data = {k: boundDataFrame(df, (pp.tstim, pp.tstim + pp.toffset)) for k, df in data.items()}

                # Compute CV and spike amplitude
                cv = fiber.getConductionVelocity(data, out='median')  # m/s
                dV = fiber.getSpikeAmp(data, out='median')            # mV
                logger.info(f'CV = {cv:.2f} m/s')
                logger.info(f'dV = {dV:.2f} mV')
            else:
                # Otherwise, assign NaN values to them
                cv, dV = np.nan, np.nan

            # Log input-output pair into file
            logger.info('saving result to log file')
            with open(fpath, 'a', newline='') as csvfile:
                writer = csv.writer(csvfile, delimiter=delimiter)
                writer.writerow([x, fiber.nodeL, Ithr, cv, dV])

            # Clear fiber sections
            fiber.clear()

    logger.info('parameter sweep successfully completed')

    # Load results
    logger.info('loading results from log file')
    df = pd.read_csv(fpath, sep=delimiter)

    return df

def myelinatedFiberReilly(fiber_class, fiberD=20e-6, **kwargs):
    '''  Create typical myelinated fiber model, using parameters from Reilly 1985.

        :param fiber_class: class of fiber to be instanced
        :param fiberD: fiber diameter (m)
        :param kwargs: other keyword arguments
        :return: fiber myelinated object

        Reference: Reilly, J.P., Freeman, V.T., and Larkin, W.D. (1985). Sensory effects
        of transient electrical stimulation--evaluation with a neuroelectric model.
        IEEE Trans Biomed Eng 32, 1001–1011.
    '''
    pneuron = getPointNeuron('FH')  # Frog myelinated node membrane equations
    nnodes = 21                     # number of nodes
    rs = 110.0                      # axoplasm resistivity (Ohm.cm, from McNeal 1976)
    nodeL = 2.5e-6                  # node length (m, from McNeal 1976)
    d_ratio = 0.7                   # axon / fiber diameter ratio (from McNeal 1976)
    return myelinatedFiber(fiber_class, pneuron, fiberD, nnodes, rs, nodeL, d_ratio, **kwargs)

def myelinatedFiberSweeney(fiber_class, fiberD=10e-6, **kwargs):
    '''  Create typical myelinated fiber model, using parameters from Sweeney 1987.

        :param fiber_class: class of fiber to be instanced
        :param fiberD: fiber diameter (m)
        :param kwargs: other keyword arguments
        :return: fiber myelinated object

        Reference: Sweeney, J.D., Mortimer, J.T., and Durand, D. (1987). Modeling of
        mammalian myelinated nerve for functional neuromuscular stimulation. IEEE 9th
        Annual Conference of the Engineering in Medicine and Biology Society 3, 1577–1578.
    '''
    pneuron = getPointNeuron('SW')  # mammalian fiber membrane equations
    nnodes = 19                     # number of nodes
    rs = 54.7                       # axoplasm resistivity (Ohm.cm)
    nodeL = 1.5e-6                  # node length (m)
    d_ratio = 0.6                   # axon / fiber diameter ratio
    return myelinatedFiber(fiber_class, pneuron, fiberD, nnodes, rs, nodeL, d_ratio, **kwargs)

def unmyelinatedFiberSundt(fiber_class, fiberD=0.8e-6, fiberL = 5e-3, **kwargs):
    ''' Create typical unmyelinated fiber model, using parameters from Sundt 2015.

        :param fiber_class: class of fiber to be instanced
        :param fiberD: fiber diameter (m)
        :param kwargs: other keyword arguments
        :return: fiber myelinated object

        Reference: Sundt D., Gamper N., Jaffe D. B., Spike propagation through the dorsal
        root ganglia in an unmyelinated sensory neuron: a modeling study.
        Journal of Neurophysiology (2015)
    '''
    pneuron = getPointNeuron('sundt')  # DRG peripheral axon membrane equations
    rs = 100.                          # axoplasm resistivity, from Sundt 2015 (Ohm.cm)
    return unmyelinatedFiber(fiber_class, pneuron, fiberD, rs, fiberL, **kwargs)


def strengthDuration(fiberType, fiberClass, fiberD, tstim_range, toffset=20e-3, outdir='.', zdistance='focus', Fdrive=500e3, a=32e-9, fs=1., r=2e-3):

    logger.info(f'creating model with fiberD = {fiberD * 1e6:.2f} um ...')
    if fiberClass == 'intracellular_electrical_stim':
        fiber_class = IintraFiber
        if fiberType =='sundt':
            fiber = unmyelinatedFiberSundt(fiber_class, fiberD)
        elif fiberType =='reilly':
            fiber = myelinatedFiberReilly(fiber_class, fiberD)
        else:
            raise ValueError('fiber type unknown')
        psource = IntracellularCurrent(fiber.nnodes // 2)
    elif fiberClass == 'extracellular_electrical_stim':
        fiber_class = IextraFiber
        if fiberType =='sundt':
            fiber = unmyelinatedFiberSundt(fiber_class, fiberD)
        elif fiberType =='reilly':
            fiber = myelinatedFiberReilly(fiber_class, fiberD)
        else:
            raise ValueError('fiber type unknown')
        psource = ExtracellularCurrent((0, zdistance), mode='cathode')
    elif fiberClass == 'acoustic_single_node':
        fiber_class = SonicFiber
        if fiberType =='sundt':
            fiber = unmyelinatedFiberSundt(fiber_class, fiberD, a=a)
        elif fiberType =='reilly':
            fiber = myelinatedFiberReilly(fiber_class, fiberD, a=a)
        else:
            raise ValueError('fiber type unknown')
        psource = NodeAcousticSource(fiber.nnodes//2, f)
    elif fiberClass == 'acoustic_planar_transducer':
        fiber_class = SonicFiber
        if fiberType =='sundt':
            fiber = unmyelinatedFiberSundt(fiber_class, fiberD, a=a, fs=fs)
        elif fiberType =='reilly':
            fiber = myelinatedFiberReilly(fiber_class, fiberD, a=a, fs=fs)
        else:
            raise ValueError('fiber type unknown')
<<<<<<< HEAD
        psource = PlanarDiskTransducerSource((0., 0., zdistance), Fdrive, r=r)
=======
        psource = PlanarDiskTransducerSource((0, 0, zdistance), Fdrive, r=r)
>>>>>>> 724d5b31
    else:
        raise ValueError('fiber class unknown')

    # Get filecode
    filecodes = fiber.filecodes(psource.updatedX(1), PulsedProtocol(toffset/100, toffset))
    for k in ['nnodes', 'nodeD', 'rs', 'nodeL', 'interD', 'interL', 'I', 'inode', 'nature', 'tstim', 'toffset', 'PRF', 'DC', 'u', 'theta', 'rho', 'position', 'c']:
        if k in filecodes:
            del filecodes[k]
    filecodes['fiberD'] = f'fiberD{(fiberD * 1e6):.2f}um'
    if fiberClass == 'extracellular_electrical_stim' or fiberClass == 'acoustic_planar_transducer':
        filecodes['zsource'] = f'zsource{(psource.z * 1e3):.2f}mm'
    filecodes['tstim_range'] = 'tstim' + '-'.join(
        [f'{si_format(x, 1, "")}s' for x in [min(tstim_range), max(tstim_range)]])
    print(filecodes)
    fcode = '_'.join(filecodes.values())

    # Output file and column names
    fname = f'{fcode}_strengthduration_results.csv'
    fpath = os.path.join(outdir, fname)
    delimiter = '\t'
    labels = ['t stim (m)', 'Ithr (A)']

    # Create log file if it does not exist
    if not os.path.isfile(fpath):
        logger.info(f'creating log file: "{fpath}"')
        with open(fpath, 'w') as csvfile:
            writer = csv.writer(csvfile, delimiter=delimiter)
            writer.writerow(labels)

    # Loop through parameter sweep
    logger.info('running tstim parameter sweep ({}s - {}s)'.format(
        *si_format([tstim_range.min(), tstim_range.max()], 2)))
    for x in tstim_range:

        # If fiber length not already in the log file
        df = pd.read_csv(fpath, sep=delimiter)
        entries = df[labels[0]].values.astype(float)
        is_entry = np.any(np.isclose(x, entries))
        if not is_entry:

            # Perform titration to find threshold current
            pp = PulsedProtocol(x, toffset)
            Ithr = fiber.titrate(psource, pp)  # A

            # Log input-output pair into file
            logger.info('saving result to log file')
            with open(fpath, 'a', newline='') as csvfile:
                writer = csv.writer(csvfile, delimiter=delimiter)
                writer.writerow([x, Ithr])

    logger.info('parameter sweep successfully completed')
    fiber.clear()

    # Load results
    logger.info('loading results from log file')
    df = pd.read_csv(fpath, sep=delimiter)

    return df


def currentDistance(fiberType, fiberD, tstim, n_cur, cur_min, cur_max, n_z, z_min, z_max, outdir='.'):

    fiber_class = IextraFiber
    if fiberType =='sundt':
        fiber = unmyelinatedFiberSundt(fiber_class, fiberD)
    elif fiberType =='reilly':
        fiber = myelinatedFiberReilly(fiber_class, fiberD)
    else:
        raise ValueError('fiber type unknown')
    psource = ExtracellularCurrent((0, z_min), mode='cathode')
    toffset = 20e-3
    pp = PulsedProtocol(tstim, toffset)

    # Get filecode
    filecodes = fiber.filecodes(psource, 1, pp)
    for k in ['nnodes', 'nodeD', 'rs', 'nodeL', 'interD', 'interL', 'I', 'A', 'inode', 'nature', 'toffset', 'PRF', 'DC']:
        if k in filecodes:
            del filecodes[k]
    filecodes['fiberD'] = f'fiberD{(fiberD * 1e6):.2f}um'
    filecodes['cur'] = f'cur{(n_cur):.0f}_{(cur_min*1e3):.2f}mA-{(cur_max*1e3):.2f}mA'
    filecodes['z'] = f'z{(n_z):.0f}_{(z_min*1e3):.2f}mm-{(z_max*1e3):.2f}mm'
    fcode = '_'.join(filecodes.values())

    # Output file
    fname = f'{fcode}_strengthduration_results.txt'
    fpath = os.path.join(outdir, fname)

    # Computation of the current distance matrix if the file does not exist
    if not os.path.isfile(fpath):
        currents = np.linspace(cur_min, cur_max, n_cur)
        zdistances = np.linspace(z_min, z_max, n_z)
        ExcitationMatrix = [[0 for i in range(n_cur)] for j in range(n_z)]
        for i, I in enumerate(currents):
            for j, z in enumerate(zdistances):
                if I > 0:
                    psource = ExtracellularCurrent((0, z), I, mode='anode')
                elif I < 0:
                    psource = ExtracellularCurrent((0, z), I, mode='cathode')
                data, meta= fiber.simulate(psource, pp)
                ExcitationMatrix[j][i] = fiber.isExcited(data)
        # Save results
        np.savetxt(fpath, ExcitationMatrix)

    # Load results
    ExcitationMatrix = np.loadtxt(fpath)

    return ExcitationMatrix
<|MERGE_RESOLUTION|>--- conflicted
+++ resolved
@@ -374,11 +374,7 @@
             fiber = myelinatedFiberReilly(fiber_class, fiberD, a=a, fs=fs)
         else:
             raise ValueError('fiber type unknown')
-<<<<<<< HEAD
-        psource = PlanarDiskTransducerSource((0., 0., zdistance), Fdrive, r=r)
-=======
         psource = PlanarDiskTransducerSource((0, 0, zdistance), Fdrive, r=r)
->>>>>>> 724d5b31
     else:
         raise ValueError('fiber class unknown')
 
