--- conflicted
+++ resolved
@@ -150,10 +150,6 @@
     rs = 100.                          # axoplasm resistivity, from Sundt 2015 (Ohm.cm)
     return unmyelinatedFiber(fiber_class, pneuron, fiberD, rs, fiberL, **kwargs)
 
-
-<<<<<<< HEAD
-def strengthDuration(fiberType, fiberClass, fiberD, tstim_range, toffset=20e-3, outdir='.', zdistance='focus', Fdrive=500e3, a=32e-9, fs=1., r=2e-3, sigma=1e-3):
-=======
 # Fiber factory functions
 fiber_factories = {
     'reilly': myelinatedFiberReilly,
@@ -170,104 +166,17 @@
 
 
 def strengthDuration(fiberType, fiberClass, fiberD, tstim_range, toffset=20e-3, outdir='.',
-                     zdistance=1e-3, Fdrive=500e3, a=32e-9, fs=1., r=2e-3, sigma=1e-3):
+                     zdistance='focus', Fdrive=500e3, a=32e-9, fs=1., r=2e-3, sigma=1e-3):
 
     # Default conversion function
     convert_func = lambda x: x
 
     # Get fiber factory
     fiber_factory = getFiberFactory(fiberType)
->>>>>>> f7aff69e
-
+    
     logger.info(f'creating model with fiberD = {fiberD * 1e6:.2f} um ...')
 
     if fiberClass == 'intracellular_electrical_stim':
-<<<<<<< HEAD
-        fiber_class = IintraFiber
-        if fiberType =='sundt':
-            fiber = unmyelinatedFiberSundt(fiber_class, fiberD)
-        elif fiberType =='reilly':
-            fiber = myelinatedFiberReilly(fiber_class, fiberD)
-        else:
-            raise ValueError('fiber type unknown')
-        source = IntracellularCurrent(fiber.nnodes // 2)
-    elif fiberClass == 'extracellular_electrical_stim':
-        fiber_class = IextraFiber
-        source = ExtracellularCurrent((0, zdistance), mode='cathode')
-    elif fiberClass == 'acoustic_single_node':
-        fiber_class = SonicFiber
-        if fiberType =='sundt':
-            fiber = unmyelinatedFiberSundt(fiber_class, fiberD)
-        elif fiberType =='reilly':
-            fiber = myelinatedFiberReilly(fiber_class, fiberD)
-        else:
-            raise ValueError('fiber type unknown')
-        source = NodeAcousticSource(fiber.nnodes//2, Fdrive)
-    elif fiberClass == 'acoustic_planar_transducer':
-        fiber_class = SonicFiber
-        source = PlanarDiskTransducerSource((0., 0., zdistance), Fdrive, r=r)
-    elif fiberClass == 'acoustic_gaussian':
-        fiber_class = SonicFiber
-        source = GaussianAcousticSource(0, sigma, Fdrive, 1)
-    else:
-        raise ValueError('fiber class unknown')       
-    if fiberType =='sundt':
-            fiber = unmyelinatedFiberSundt(fiber_class, fiberD)
-    elif fiberType =='reilly':
-        fiber = myelinatedFiberReilly(fiber_class, fiberD)
-    else:
-        raise ValueError('fiber type unknown')
-
-    # Get filecode
-    filecodes = fiber.filecodes(source.updatedX(1), PulsedProtocol(toffset/100, toffset))
-    for k in ['nnodes', 'nodeD', 'rs', 'nodeL', 'interD', 'interL', 'I', 'inode', 'nature', 'tstim', 'toffset', 'PRF', 'DC', 'u', 'theta', 'rho', 'position', 'c', 'x0', 'A']:
-        if k in filecodes:
-            del filecodes[k]
-    filecodes['fiberD'] = f'fiberD{(fiberD * 1e6):.2f}um'
-    if fiberClass == 'extracellular_electrical_stim' or fiberClass == 'acoustic_planar_transducer':
-        filecodes['zsource'] = f'zsource{(source.z * 1e3):.2f}mm'
-    filecodes['tstim_range'] = 'tstim' + '-'.join(
-        [f'{si_format(x, 1, "")}s' for x in [min(tstim_range), max(tstim_range)]])
-    fcode = '_'.join(filecodes.values())
-
-    # Output file and column names
-    fname = f'{fcode}_strengthduration_results.csv'
-    fpath = os.path.join(outdir, fname)
-    delimiter = '\t'
-    labels = ['t stim (m)', 'thr (A for electric/Pa for US)']
-
-    # Create log file if it does not exist
-    if not os.path.isfile(fpath):
-        logger.info(f'creating log file: "{fpath}"')
-        with open(fpath, 'w') as csvfile:
-            writer = csv.writer(csvfile, delimiter=delimiter)
-            writer.writerow(labels)
-
-    # Loop through parameter sweep
-    logger.info('running tstim parameter sweep ({}s - {}s)'.format(
-        *si_format([tstim_range.min(), tstim_range.max()], 2)))
-    for x in tstim_range:
-
-        # If fiber length not already in the log file
-        df = pd.read_csv(fpath, sep=delimiter)
-        entries = df[labels[0]].values.astype(float)
-        is_entry = np.any(np.isclose(x, entries))
-        if not is_entry:
-
-            # Perform titration to find threshold current
-            pp = PulsedProtocol(x, toffset)
-            thr = fiber.titrate(source, pp)  
-            if fiberClass == 'acoustic_planar_transducer':
-                thr = thr * source.relNormalAxisAmp(0)  
-
-            # Log input-output pair into file
-            logger.info('saving result to log file')
-            with open(fpath, 'a', newline='') as csvfile:
-                writer = csv.writer(csvfile, delimiter=delimiter)
-                writer.writerow([x, thr])
-
-    logger.info('parameter sweep successfully completed')
-=======
         fiber = fiber_factory(IintraFiber, fiberD=fiberD)
         source = IntracellularCurrent(fiber.nnodes // 2)
         out_key = 'Ithr (A)'
@@ -304,7 +213,6 @@
     df = sd_batch.run()
 
     # Clear fiber model
->>>>>>> f7aff69e
     fiber.clear()
 
     # Return batch output
