# -*- coding: utf-8 -*-
# @Author: Theo Lemaire
# @Email: theo.lemaire@epfl.ch
# @Date:   2019-08-23 09:43:18
# @Last Modified by:   Theo Lemaire
# @Last Modified time: 2020-02-28 17:50:43

import abc
import numpy as np
from scipy.optimize import brentq

from PySONIC.utils import si_format, rotAroundPoint2D, StimObject, gaussian
from PySONIC.core.drives import *
from .grids import getCircle2DGrid


class Source(StimObject):

    @abc.abstractmethod
    def __eq__(self, other):
        raise NotImplementedError

    @abc.abstractmethod
    def copy(self):
        raise NotImplementedError

    @abc.abstractmethod
    def computeNodesAmps(self, fiber):
        raise NotImplementedError

    @abc.abstractmethod
    def computeSourceAmp(self, fiber):
        raise NotImplementedError

    @property
    def is_searchable(self):
        return True


class XSource(Source):

    @property
    @abc.abstractmethod
    def xvar(self):
        raise NotImplementedError

    @xvar.setter
    @abc.abstractmethod
    def xvar(self, value):
        raise NotImplementedError

    def updatedX(self, value):
        other = self.copy()
        other.xvar = value
        return other

    @property
    def is_searchable(self):
        return True

    @property
    def is_resolved(self):
        return self.xvar is not None


class NodeSource(XSource):

    def __init__(self, inode):
        ''' Constructor.

            :param inode: node index
        '''
        self.inode = inode

    @property
    def inode(self):
        return self._inode

    @inode.setter
    def inode(self, value):
        value = self.checkInt('inode', value)
        self.checkPositiveOrNull('inode', value)
        self._inode = value

    @staticmethod
    def inputs():
        return {
            'inode': {
                'desc': 'node index',
                'label': 'i_node',
                'unit': ''
            }
        }

    def __repr__(self):
        return f'{self.__class__.__name__}(node {self.inode})'

    def filecodes(self):
        return {'inode': f'node{self.inode}'}

    @property
    def quickcode(self):
        return f'node{self.inode}'

    def computeNodesAmps(self, fiber):
        amps = np.zeros(fiber.nnodes)
        amps[self.inode] = self.xvar
        return amps

    def computeSourceAmp(self, fiber, A):
        return A


class GaussianSource(XSource):

    def __init__(self, x0, sigma):
        ''' Constructor.

            :param x0: gaussian center coordinate (m)
            :param sigma: gaussian width (m)
        '''
        self.x0 = x0
        self.sigma = sigma

    @property
    def x0(self):
        return self._x0

    @x0.setter
    def x0(self, value):
        value = self.checkFloat('center', value)
        self._x0 = value

    @property
    def sigma(self):
        return self._sigma

    @sigma.setter
    def sigma(self, value):
        value = self.checkFloat('width', value)
        self.checkStrictlyPositive('width', value)
        self._sigma = value

    @staticmethod
    def inputs():
        return {
            'x0': {
                'desc': 'center coordinate',
                'label': 'x0',
                'unit': 'mm',
                'factor': 1e3,
                'precision': 1
            },
            'sigma': {
                'desc': 'width',
                'label': 'sigma',
                'unit': 'mm',
                'factor': 1e3,
                'precision': 1
            }
        }

    def __repr__(self):
        params = [f'{key} = {value}' for key, value in self.filecodes().items()]
        return f'{self.__class__.__name__}({", ".join(params)})'

    def filecodes(self):
        codes = {}
        for key in ['x0', 'sigma']:
            d = self.inputs()[key]
            codes[key] = f'{getattr(self, key) * d.get("factor", 1.):.3f}{d["unit"]}'
        return codes

    @property
    def quickcode(self):
        return f'sigma{self.sigma * 1e3:.3f}mm'

    def computeNodesAmps(self, fiber):
        xcoords = fiber.getNodeCoords()  # m
        amps = gaussian(xcoords, mu=self.x0, sigma=self.sigma, A=self.xvar)
        return amps

    def computeSourceAmp(self, fiber, A):
        return A


class ExtracellularSource(XSource):

    def __init__(self, x):
        ''' Constructor.

            :param x: n-dimensional position vector.
        '''
        self.x = x

    @property
    def x(self):
        return self._x

    @x.setter
    def x(self, value):
        if value is not None:
            value = tuple([self.checkFloat('x', v) for v in value])
        self._x = value

    @property
    def y(self):
        if len(self.x) <= 2:
            raise ValueError('Cannot return y-component for a 2D position (XZ)')
        return self._x[1]

    @property
    def z(self):
        return self._x[-1]

    @property
    def xz(self):
        return (self._x[0], self._x[-1])

    def strPos(self):
        d = self.inputs()["x"]
        x_mm = [f'{xx * d.get("factor", 1.):.1f}' for xx in self.x]
        return f'({",".join(x_mm)}){d["unit"]}'

    def __repr__(self):
        return f'{self.__class__.__name__}(x={self.strPos()})'

    @staticmethod
    def inputs():
        return {
            'x': {
                'desc': 'position',
                'label': 'x',
                'unit': 'mm',
                'factor': 1e3,
                'precision': 1
            }
        }

    def filecodes(self):
        return {'position': self.strPos().replace(',', '_').replace('(', '').replace(')', '')}

    @property
    def zstr(self):
        d = self.inputs()['x']
        return f'z{self.z * d.get("factor", 1.):.1f}{d["unit"]}'

    @property
    def quickcode(self):
        return self.zstr

    def distance(self, x):
        return np.linalg.norm(np.asarray(x) - np.asarray(self.x))

    def distances(self, fiber):
        return np.array([self.distance((item, 0.)) for item in fiber.getNodeCoords()])  # m

    def getMinNodeDistance(self, fiber):
        return min(self.distances(fiber))  # m


class CurrentSource(XSource):

    xkey = 'I'
    polarities = ('anode', 'cathode')

    def __init__(self, I, mode=None):
        ''' Constructor.

            :param I: current amplitude (A)
            :param mode: polarity mode ("cathode" or "anode")
        '''
        self.mode = mode
        self.I = I

    @property
    def mode(self):
        return self._mode

    @mode.setter
    def mode(self, value):
        if value not in self.polarities:
            raise ValueError(f'Unknown polarity: {value} (should be in one of {self.polarities})')
        self._mode = value

    @property
    def I(self):
        return self._I

    @I.setter
    def I(self, value):
        if value is not None:
            value = self.checkFloat('I', value)
            if self.mode == 'cathode':
                self.checkNegativeOrNull('I', value)
            else:
                self.checkPositiveOrNull('I', value)
        self._I = value

    def Istr(self):
        return f'{si_format(self.I, 1)}{self.inputs()["I"]["unit"]}'

    @property
    def is_cathodal(self):
        return self.mode == 'cathode'

    @staticmethod
    def inputs():
        return {
            'I': {
                'desc': 'current amplitude',
                'label': 'I',
                'unit': 'A',
                'factor': 1e0,
                'precision': 1
            },
            'mode': {
                'desc': 'polarity mode',
                'label': 'mode',
                'unit': '',
            }
        }

    def filecodes(self):
        unit = self.inputs()["I"]["unit"]
        prefix = si_format(1 / self.conv_factor)[-1]
        return {'I': f'{(self.I * self.conv_factor):.2f}{prefix}{unit}'}

    @property
    def xvar(self):
        return self.I

    @xvar.setter
    def xvar(self, value):
        self.I = value


class IntracellularCurrent(NodeSource, CurrentSource):

    conv_factor = 1e9  # A to nA

    def __init__(self, inode, I=None, mode='anode'):
        NodeSource.__init__(self, inode)
        CurrentSource.__init__(self, I, mode)

    def __eq__(self, other):
        if not isinstance(other, self.__class__):
            return False
        for k in ['inode', 'mode', 'I']:
            if getattr(self, k) != getattr(other, k):
                return False
        return True

    def __repr__(self):
        s = f'{NodeSource.__repr__(self)[:-1]}, {self.mode}'
        if self.I is not None:
            s = f'{s}, {self.Istr()}'
        return f'{s})'

    def computeNodesAmps(self, fiber):
        return NodeSource.computeNodesAmps(self, fiber) * self.conv_factor

    def filecodes(self):
        return {**NodeSource.filecodes(self), **CurrentSource.filecodes(self)}

    def copy(self):
        return self.__class__(self.inode, self.I, mode=self.mode)

    @staticmethod
    def inputs():
        return {**NodeSource.inputs(), **CurrentSource.inputs()}


class ExtracellularCurrent(ExtracellularSource, CurrentSource):

    conv_factor = 1e3  # A to mA

    def __init__(self, x, I=None, mode='cathode', rho=300.0):
        ''' Initialization.

            :param rho: extracellular medium resistivity (Ohm.cm)
        '''
        ExtracellularSource.__init__(self, x)
        CurrentSource.__init__(self, I, mode)
        self.rho = rho

    @property
    def rho(self):
        return self._rho

    @rho.setter
    def rho(self, value):
        value = self.checkFloat('rho', value)
        self.checkStrictlyPositive('rho', value)
        self._rho = value

    def __eq__(self, other):
        if not isinstance(other, self.__class__):
            return False
        for k in ['x', 'mode', 'I', 'rho']:
            if getattr(self, k) != getattr(other, k):
                return False
        return True

    def __repr__(self):
        s = f'{ExtracellularSource.__repr__(self)[:-1]}, {self.mode}'
        if self.I is not None:
            s = f'{s}, {self.Istr()}'
        return f'{s})'

    def copy(self):
        return self.__class__(self.x, self.I, mode=self.mode, rho=self.rho)

    @staticmethod
    def inputs():
        return {
            **ExtracellularSource.inputs(), **CurrentSource.inputs(),
            'rho': {
                'desc': 'extracellular resistivity',
                'label': 'rho',
                'unit': 'Ohm.cm',
                'factor': 1e0,
                'precision': 1
            }
        }

    def filecodes(self):
        return {
            **ExtracellularSource.filecodes(self), **CurrentSource.filecodes(self),
            'rho': f'{self.rho:.0f}{self.inputs()["rho"]["unit"]}'
        }


    def Vext(self, I, r):
        ''' Compute the extracellular electric potential generated by a given point-current source
            at a given distance in a homogenous, isotropic medium.

            :param I: point-source current amplitude (A)
            :param r: euclidian distance(s) between the source and the point(s) of interest (m)
            :return: extracellular potential(s) (mV)
        '''
        return self.rho * I / (4 * np.pi * r) * 1e1  # mV

    def Iext(self, V, r):
        ''' Compute the point-current source amplitude that generates a given extracellular
            electric potential at a given distance in a homogenous, isotropic medium.

            :param V: electric potential (mV)
            :param r: euclidian distance(s) between the source and the point(s) of interest (m)
            :return: point-source current amplitude (A)
        '''
        return 4 * np.pi * r * V / self.rho * 1e-1  # mV

    def computeNodesAmps(self, fiber):
        ''' Compute extracellular potential value at all fiber nodes. '''
        return self.Vext(self.I, self.distances(fiber))  # mV

    def computeSourceAmp(self, fiber, Ve):
        ''' Compute the current needed to generate the extracellular potential value at closest node. '''
        return self.Iext(Ve, self.getMinNodeDistance(fiber))  # A


class VoltageSource(XSource):

    conv_factor = 1e0  # mV
    xkey = 'Ve'
    polarities = ('anode', 'cathode')

    def __init__(self, Ve, mode=None):
        ''' Constructor.

            :param Ve: extracellular voltage amplitude (mV)
            :param mode: polarity mode ("cathode" or "anode")
        '''
        self.mode = mode
        self.Ve = Ve

    @property
    def mode(self):
        return self._mode

    @mode.setter
    def mode(self, value):
        if value not in self.polarities:
            raise ValueError(f'Unknown polarity: {value} (should be in one of {self.polarities})')
        self._mode = value

    @property
    def Ve(self):
        return self._Ve

    @Ve.setter
    def Ve(self, value):
        if value is not None:
            value = self.checkFloat('Ve', value)
            if self.mode == 'cathode':
                self.checkNegativeOrNull('Ve', value)
            else:
                self.checkPositiveOrNull('Ve', value)
        self._Ve = value

    @property
    def is_cathodal(self):
        return self.mode == 'cathode'

    @staticmethod
    def inputs():
        return {
            'Ve': {
                'desc': 'extracellular voltage amplitude',
                'label': 'Ve',
                'unit': 'mV',
                'factor': 1e0,
                'precision': 1
            },
            'mode': {
                'desc': 'polarity mode',
                'label': 'mode',
                'unit': '',
            }
        }

    @property
    def xvar(self):
        return self.Ve

    @xvar.setter
    def xvar(self, value):
        self.Ve = value

    def Vstr(self):
        return f'{self.Ve:.1f} {self.inputs()["Ve"]["unit"]}'

    def filecodes(self):
        unit = self.inputs()["Ve"]["unit"]
        prefix = si_format(1 / self.conv_factor)[-1]
        return {'Ve': f'{(self.Ve * self.conv_factor):.2f}{prefix}{unit}'}


class GaussianVoltageSource(GaussianSource, VoltageSource):

    def __init__(self, x0, sigma, Ve=None, mode='cathode'):
        ''' Constructor.

            :param Ve: Extracellular voltage (mV)
        '''
        GaussianSource.__init__(self, x0, sigma)
        VoltageSource.__init__(self, Ve, mode=mode)

    def __eq__(self, other):
        if not isinstance(other, self.__class__):
            return False
        for k in ['x0', 'sigma', 'Ve', 'mode']:
            if getattr(self, k) != getattr(other, k):
                return False
        return True

    def __repr__(self):
        s = f'{GaussianSource.__repr__(self)[:-1]}, {self.mode}'
        if self.Ve is not None:
            s = f'{s}, {self.Vstr()}'
        return f'{s})'

    def copy(self):
        return self.__class__(self.x0, self.sigma, Ve=self.Ve, mode=self.mode)

    def computeNodesAmps(self, fiber):
        return GaussianSource.computeNodesAmps(self, fiber) * self.conv_factor

    def filecodes(self):
        return {**GaussianSource.filecodes(self), **VoltageSource.filecodes(self)}

    @staticmethod
    def inputs():
        return {**GaussianSource.inputs(), **VoltageSource.inputs()}

    def computeMaxNodeAmp(self, fiber):
        return self.Ve


class AcousticSource(XSource):

    conv_factor = 1e-3  # Pa to kPa

    def __init__(self, f):
        ''' Constructor.

            :param f: US frequency (Hz).
        '''
        self.f = f

    @property
    def f(self):
        return self._f

    @f.setter
    def f(self, value):
        value = self.checkFloat('f', value)
        self.checkStrictlyPositive('f', value)
        self._f = value

    @staticmethod
    def inputs():
        return {
            'f': {
                'desc': 'US drive frequency',
                'label': 'f',
                'unit': 'Hz',
                'factor': 1e-3,
                'precision': 0
            }
        }

    def filecodes(self):
        return {'f': f'{self.f * 1e-3:.0f}kHz'}

    @property
    def quickcode(self):
        return f'f{si_format(self.f, 0, space="")}{self.inputs()["f"]["unit"]}'


class NodeAcousticSource(NodeSource, AcousticSource):

    def __init__(self, inode, f, A=None):
        ''' Constructor.

            :param A: Acoustic amplitude (Pa)
        '''
        NodeSource.__init__(self, inode)
        AcousticSource.__init__(self, f)
        self.A = A

    @property
    def A(self):
        return self._A

    @A.setter
    def A(self, value):
        if value is not None:
            value = self.checkFloat('A', value)
            self.checkPositiveOrNull('A', value)
        self._A = value

    @property
    def xvar(self):
        return self.A

    @xvar.setter
    def xvar(self, value):
        self.A = value

    def __eq__(self, other):
        if not isinstance(other, self.__class__):
            return False
        for k in ['inode', 'f', 'A']:
            if getattr(self, k) != getattr(other, k):
                return False
        return True

    def __repr__(self):
        s = f'{NodeSource.__repr__(self)[:-1]}, {si_format(self.f, 1, space="")}Hz'
        if self.A is not None:
            s = f'{s}, {si_format(self.A, 1, space="")}Pa'
        return f'{s})'

    def computeNodesAmps(self, fiber):
        return NodeSource.computeNodesAmps(self, fiber) * self.conv_factor

    def filecodes(self):
        return {
            **NodeSource.filecodes(self), **AcousticSource.filecodes(self),
            'A': f'{(self.A * self.conv_factor):.2f}kPa'
        }

    @property
    def quickcode(self):
        return '_'.join([
            AcousticSource.quickcode.fget(self),
            NodeSource.quickcode.fget(self)
        ])

    def copy(self):
        return self.__class__(self.inode, self.f, A=self.A)

    @staticmethod
    def inputs():
        return {
            **NodeSource.inputs(), **AcousticSource.inputs(),
            'A': {
                'desc': 'US pressure amplitude',
                'label': 'A',
                'unit': 'kPa',
                'factor': 1e-3,
                'precision': 2
            }
        }

    def computeNodesAmps(self, fiber):
        return NodeSource.computeNodesAmps(self, fiber)

    def computeMaxNodeAmp(self, fiber):
        return self.A


class GaussianAcousticSource(GaussianSource, AcousticSource):

    def __init__(self, x0, sigma, f, A=None):
        ''' Constructor.

            :param A: Acoustic amplitude (Pa)
        '''
        GaussianSource.__init__(self, x0, sigma)
        AcousticSource.__init__(self, f)
        self.A = A

    @property
    def A(self):
        return self._A

    @A.setter
    def A(self, value):
        if value is not None:
            value = self.checkFloat('A', value)
            self.checkPositiveOrNull('A', value)
        self._A = value

    @property
    def xvar(self):
        return self.A

    @xvar.setter
    def xvar(self, value):
        self.A = value

    def __eq__(self, other):
        if not isinstance(other, self.__class__):
            return False
        for k in ['x0', 'sigma', 'f', 'A']:
            if getattr(self, k) != getattr(other, k):
                return False
        return True

    def __repr__(self):
        s = f'{GaussianSource.__repr__(self)[:-1]}, {si_format(self.f, 1, space="")}Hz'
        if self.A is not None:
            s = f'{s}, {si_format(self.A, 1, space="")}Pa'
        return f'{s})'

    def computeNodesAmps(self, fiber):
        return GaussianSource.computeNodesAmps(self, fiber) * self.conv_factor

    def filecodes(self):
        codes = {**GaussianSource.filecodes(self), **AcousticSource.filecodes(self)}
        if self.A is not None:
            codes['A'] = f'{(self.A * self.conv_factor):.2f}kPa'
        return codes

    @property
    def quickcode(self):
        return '_'.join([
            AcousticSource.quickcode.fget(self),
            GaussianSource.quickcode.fget(self)
        ])

    def copy(self):
        return self.__class__(self.x0, self.sigma, self.f, A=self.A)

    @staticmethod
    def inputs():
        return {
            **GaussianSource.inputs(), **AcousticSource.inputs(),
            'A': {
                'desc': 'US pressure amplitude',
                'label': 'A',
                'unit': 'kPa',
                'factor': 1e-3,
                'precision': 2
            }
        }

    def computeNodesAmps(self, fiber):
        return GaussianSource.computeNodesAmps(self, fiber)

    def computeMaxNodeAmp(self, fiber):
        return self.A



class PlanarDiskTransducerSource(ExtracellularSource, AcousticSource):
    ''' Acoustic source coming from a distant disk planar transducer.
        For now, acoustic propagation is only computed along the transducer normal axis.
        The rest of the field is computed assuming radial symmetry.
    '''

    conv_factor = 1e0
    source_density = 217e6  # points/m2
    min_focus = 1e-4    # m

    def __init__(self, x, f, u=None, rho=1e3, c=1500., r=2e-3, theta=0):
        ''' Initialization.

            :param u: particle velocity normal to the transducer surface (m/s)
            :param rho: medium density (kg/m3)
            :param c: medium speed of sound (m/s)
            :param r: transducer radius (m)
            :param theta: transducer angle of incidence (radians)
        '''
        self.rho = rho  # default value from Kyriakou 2015
        self.c = c      # default value from Kyriakou 2015
        self.r = r
        self.theta = theta
        self.u = u
        AcousticSource.__init__(self, f)
        ExtracellularSource.__init__(self, x)

    def __repr__(self):
        s = f'{ExtracellularSource.__repr__(self)[:-1]}, {si_format(self.f, 1, space="")}Hz'
        if self.u is not None:
            s = f'{s}, {si_format(self.u, 1, space="")}m/s'
        return f'{s})'

    @property
    def x(self):
        return self._x

    @x.setter
    def x(self, value):
        if isinstance(value, tuple):
            value = list(value)
        if value[-1] == 'focus':
            value[-1] = self.getFocalDistance()
        value = tuple([self.checkFloat('x', v) for v in value])
        self._x = value

    @property
    def r(self):
        return self._r

    @r.setter
    def r(self, value):
        value = self.checkFloat('r', value)
        self.checkStrictlyPositive('r', value)
        self._r = value

    @property
    def theta(self):
        return self._theta

    @theta.setter
    def theta(self, value):
        value = self.checkFloat('theta', value)
        self._theta = value

    @property
    def rho(self):
        return self._rho

    @rho.setter
    def rho(self, value):
        value = self.checkFloat('rho', value)
        self.checkStrictlyPositive('rho', value)
        self._rho = value

    @property
    def c(self):
        return self._c

    @c.setter
    def c(self, value):
        value = self.checkFloat('c', value)
        self._c = value

    @property
    def u(self):
        return self._u

    @u.setter
    def u(self, value):
        if value is not None:
            value = self.checkFloat('u', value)
            self.checkPositiveOrNull('u', value)
        self._u = value

    @property
    def kf(self):
        ''' Angular wave number. '''
        return 2 * np.pi * self.f / self.c

    def copy(self):
        return self.__class__(self.x, self.f, self.u, rho=self.rho, c=self.c,
                              r=self.r, theta=self.theta)

    def __eq__(self, other):
        if not isinstance(other, self.__class__):
            return False
        for k in ['x', 'y', 'z', 'f', 'u', 'rho', 'c', 'r', 'theta']:
            if getattr(self, k) != getattr(other, k):
                return False
        return True

    @staticmethod
    def inputs():
        return {
            **ExtracellularSource.inputs(),
            'r': {
                'desc': 'transducer radius',
                'label': 'r',
                'unit': 'mm',
                'factor': 1e3,
                'precision': 1
            },
            'theta': {
                'desc': 'transducer angle of incidence',
                'label': 'theta',
                'unit': 'rad',
                'factor': 1e0,
                'precision': 2
            },
            'rho': {
                'desc': 'medium density',
                'label': 'rho',
                'unit': 'kg/m3',
                'factor': 1e0,
                'precision': 1
            },
            'c': {
                'desc': 'medium speed of sound',
                'label': 'c',
                'unit': 'm/s',
                'factor': 1e0,
                'precision': 1
            },
            **AcousticSource.inputs(),
            'u': {
                'desc': 'particle velocity normal to the transducer surface',
                'label': 'u',
                'unit': 'm/s',
                'factor': 1e0,
                'precision': 1
            }
        }

    def filecodes(self):
        d = {
            **ExtracellularSource.filecodes(self),
<<<<<<< HEAD
            'r': f'{self.r*(self.inputs()["r"]["factor"]):.2f}{self.inputs()["r"]["unit"]}',
=======
            'r': f'{si_format(self.r, 2, space="")}{self.inputs()["r"]["unit"]}',
>>>>>>> f7aff69e
            'theta': f'{self.theta:.0f}{self.inputs()["theta"]["unit"]}',
            'rho': f'{self.rho:.0f}{self.inputs()["rho"]["unit"]}',
            'c': f'{self.c:.0f}{self.inputs()["c"]["unit"]}',
            **AcousticSource.filecodes(self)}
        if self.u is not None:
            d['u'] = f'{self.u:.0f}{self.inputs()["u"]["unit"]}'
        for k, v in d.items():
            d[k] = v.replace('/', '_per_')
        return d

    @property
    def quickcode(self):
        return '_'.join([
            AcousticSource.quickcode.fget(self),
            f'r{si_format(self.r, 2, space="")}{self.inputs()["r"]["unit"]}',
            ExtracellularSource.quickcode.fget(self)
        ])

    @property
    def xvar(self):
        return self.u

    @xvar.setter
    def xvar(self, value):
        self.u = value

    def distance(self, x):
        return np.linalg.norm(np.asarray(x) - np.asarray(self.xz))

    def getFocalDistance(self):
        ''' Get transducer focal distance, according to the equation of the normal axis amplitude.
        '''
        d = self.f * self.r**2 / self.c - self.c / (4 * self.f)
        return max(d, self.min_focus)
    
    def getFocalWidth(self, xmax, n):
        ''' Compute the width of the beam at the focal distance (-6 dB focal diameter), 
            we assume the beam centered in z=0 and symmetric with x and y.

            param xmax: maximum x value of the interval used in the searching for the limit of the beam
            param n: number of evaluation points in the interval [0, xmax]
        '''

        # Get the pressure amplitudes in the focal zone along x
        xx = np.linspace(0, xmax, n)
        amps = self.DPSMxy(xx, np.array([0]), self.z - self.getFocalDistance())

        # Compute the conversion of the amplitudes into decibels
        ampsdB = 20 * np.log10(amps/amps[0])

        # Find the width of the x interval in which the reduction is less than 6 dB
        i = 0
        while ampsdB[i] > -6:
            i = i + 1
        x_6dB = xx[i] - (xx[i] - xx[i-1]) * (ampsdB[i] + 6) / (ampsdB[i] - ampsdB[i-1])
        return np.float(2 * x_6dB)

    def area(self):
        ''' Transducer surface area. '''
        return np.pi * self.r**2

    def relNormalAxisAmp(self, z):
        ''' Compute the relative acoustic amplitude at a given coordinate along the transducer normal axis.

            :param z: coordinate on transducer normal axis (m)
            :return: acoustic amplitude per particle velocity (Pa.s/m)
        '''
        deltaz = abs(z - self.z)
        j = complex(0, 1)  # imaginary number
        ez = np.exp(j * self.kf * deltaz)
        ezr = np.exp(j * self.kf * np.sqrt(deltaz**2 + self.r**2))
        return np.abs(self.rho * self.c * (ez - ezr))

    def normalAxisAmp(self, z):
        ''' Compute the acoustic amplitude at a given coordinate along the transducer normal axis.

            :param z: coordinate on transducer normal axis (m)
            :return: acoustic amplitude (Pa)
        '''
        return self.u * self.relNormalAxisAmp(z)

    def DPSM_squaredsources(self, m):
        return getCircle2DGrid(self.r, m, 'square')

    def DPSM_concentricsources(self, m):
        return getCircle2DGrid(self.r, m, 'concentric')

    def DPSM_sunflowersources(self, m, alpha=1):
        return getCircle2DGrid(r, m, 'sunflower')

    def DPSM_point(self, x, y, z, xsource, ysource, mact):
        ''' Compute acoustic amplitude in the point (x,z), given the transducer normal particle
            velocity and the distribution of point sources used to approximate the transducer.
            It follows the Distributed Point Source Method (DPSM) from Yamada 2009 (eq. 15).

            :param x: x coordinate of the point for which compute the acustic amplitude (m)
            :param z: z coordinate of the point for which compute the acustic amplitude (m)
            :param xsource: x coordinates of the point sources (m)
            :param ysource: y coordinates of the point sources, y perpendicular to x and parallel to the transducer surface (m)
            :param meff: number of point sources actually used
            :return: acoustic amplitude (Pa)
        '''
        j = complex(0, 1)                          # imaginary number
        ds = self.area() / mact              # surface associated at each point source
        deltax = xsource + self.x[0] * np.ones(mact) - x * np.ones(mact)
        deltay = ysource + self.y * np.ones(mact) - y * np.ones(mact)
        deltaz = (self.z - z) * np.ones(mact)
        distance = np.sqrt(deltax**2 + deltay**2 + deltaz**2)      # distances of the point (x,z) to the point sources on the transducer surface
        return np.abs(- j * self.rho * self.f * ds * self.u * sum( np.exp(j * self.kf * distance) / distance))

    def DPSM2d(self, x, z, m=None, d='concentric'):
        ''' Compute acoustic amplitude in the 2D space xz, given the transducer normal particle
            velocity and the transducer approximation to use.
            It follows the Distributed Point Source Method (DPSM) from Yamada 2009 (eq. 15).

            :param x: axis parallel to a fixed diameter of the transducer (m)
            :param z: transducer normal axis (m)
            :param m: number of point sources we want to use to approximate the transducer surface
            :param d: type of point sources distribution used
            :return: acoustic amplitude matrix (Pa)
        '''
        if m is None:
            m = int(np.ceil(self.source_density * self.area()))
        nx = len(x)
        nz = len(z)
        results = np.zeros((nx, nz))
        DPSM_method = {
            'sunflower': self.DPSM_sunflowersources,
            'squared': self.DPSM_squaredsources,
            'concentric': self.DPSM_concentricsources
        }[d]
        xsource, ysource = DPSM_method(m)
        mact = len(xsource)
        for i in range(nx):
            for k in range(nz):
                results[i, k] = self.DPSM_point(x[i], 0, z[k], xsource, ysource, mact)
        return results

    def DPSMxy(self, x, y, z, m=None, d='concentric'):
        ''' Compute acoustic amplitude in the 2D space xz, given the transducer normal particle
            velocity and the transducer approximation to use.
            It follows the Distributed Point Source Method (DPSM) from Yamada 2009 (eq. 15).

            :param x: axis parallel to a fixed diameter of the transducer (m)
            :param y: axis parallel to the transducer and perpendiculr to x (m)
            :param z: transducer normal axis (m)
            :param m: number of point sources we want to use to approximate the transducer surface
            :param d: type of point sources distribution used
            :return: acoustic amplitude matrix (Pa)
        '''
        if m is None:
            m = int(np.ceil(self.source_density * self.area()))

        nx = len(x)
        ny = len(y)
        results = np.zeros((nx, ny))
        if d == 'sunflower':
            xsource, ysource = self.DPSM_sunflowersources(m)
        if d == 'squared':
            xsource, ysource = self.DPSM_squaredsources(m)
        if d == 'concentric':
            xsource, ysource = self.DPSM_concentricsources(m)
        mact = len(xsource)
        for i in range(nx):
            for j in range(ny):
                results[i, j] = self.DPSM_point(x[i], y[j], z, xsource, ysource, mact)
        return results

    def computeNodesAmps(self, fiber):
        ''' Compute acoustic amplitude value at all fiber nodes, given
            a transducer normal particle velocity.

            :param fiber: fiber model object
            :return: vector of acoustic amplitude at the nodes (Pa)
        '''
        # Get fiber nodes coordinates
        node_xcoords = fiber.getNodeCoords()
        node_coords = np.array([node_xcoords, np.zeros(fiber.nnodes)])

        # Rotate around source incident angle
        node_coords = rotAroundPoint2D(node_coords, self.theta, self.xz)

        # Compute amplitudes
        node_amps = self.DPSM2d(node_xcoords, np.array([0]))
        return node_amps.ravel()   # Pa

    def computeMaxNodeAmp(self, fiber):
        return max(self.computeNodesAmps(fiber))  # Pa

    def computeSourceAmp(self, fiber, A):
        ''' Compute transducer particle velocity amplitude from target acoustic amplitude
            felt by the closest fiber node along the normal axis.

            :param fiber: fiber model object
            :param A: target acoustic amplitude (Pa)
            :return: particle velocity normal to the transducer surface.
        '''

        # Compute the particle velocity needed to generate the acoustic amplitude value at this node
        return A / self.relNormalAxisAmp(0.)  # m/s


class SourceArray:

    def __init__(self, psources, rel_amps):
        if len(rel_amps) != len(psources):
            raise ValueError('number of point-sources does not match number of relative amplitudes')
        self.rel_amps = rel_amps
        self.psources = psources

    def strAmp(self, A):
        return ', '.join([p.strAmp(A * r) for p, r in zip(self.psources, self.rel_amps)])

    def computeNodesAmps(self, fiber, A):
        amps = np.array([
            p.computeNodesAmps(fiber, A * r) for p, r in zip(self.psources, self.rel_amps)])
        return amps.sum(axis=0)

    def computeSourceAmp(self, fiber, A):
        # Compute the individual source amplitudes required for each point source
        # to reach the desired output amplitude at their closest fiber node
        source_amps = np.abs([p.computeSourceAmp(fiber, A) / r
                              for p, r in zip(self.psources, self.rel_amps)])

        # Define an exploration range for the combined effect of all sources
        # to reach the target amplitude at a fiber node
        Amin, Amax = min(source_amps) * 1e-3, max(source_amps) * 1e3

        # Search for source array amplitude that matches the target amplitude
        Asource = brentq(lambda x: self.computeNodesAmps(fiber, x).max() - A, Amin, Amax, xtol=1e-16)
        return Asource

    def filecodes(self, A):
        keys = self.psources[0].filecodes(A)
        return {key: '_'.join([p.filecodes(A * r)[key] for p, r in zip(self.psources, self.rel_amps)])
                for key in keys}

    def strPos(self):
        return '({})'.format(', '.join([p.strPos() for p in self.psources]))<|MERGE_RESOLUTION|>--- conflicted
+++ resolved
@@ -905,8 +905,8 @@
             'r': {
                 'desc': 'transducer radius',
                 'label': 'r',
-                'unit': 'mm',
-                'factor': 1e3,
+                'unit': 'm',
+                'factor': 1e0,
                 'precision': 1
             },
             'theta': {
@@ -943,11 +943,7 @@
     def filecodes(self):
         d = {
             **ExtracellularSource.filecodes(self),
-<<<<<<< HEAD
-            'r': f'{self.r*(self.inputs()["r"]["factor"]):.2f}{self.inputs()["r"]["unit"]}',
-=======
             'r': f'{si_format(self.r, 2, space="")}{self.inputs()["r"]["unit"]}',
->>>>>>> f7aff69e
             'theta': f'{self.theta:.0f}{self.inputs()["theta"]["unit"]}',
             'rho': f'{self.rho:.0f}{self.inputs()["rho"]["unit"]}',
             'c': f'{self.c:.0f}{self.inputs()["c"]["unit"]}',
