--- conflicted
+++ resolved
@@ -513,12 +513,8 @@
 
     @x.setter
     def x(self, value):
-<<<<<<< HEAD
-        value = list(value)
-=======
         if isinstance(value, tuple):
             value = list(value)
->>>>>>> 724d5b31
         if value[-1] == 'focus':
             value[-1] = self.getFocalDistance()
         value = tuple([self.checkFloat('x', v) for v in value])
