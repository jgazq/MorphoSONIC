# -*- coding: utf-8 -*-
# @Author: Theo Lemaire
# @Email: theo.lemaire@epfl.ch
# @Date:   2019-06-27 15:18:44
# @Last Modified by:   Theo Lemaire
# @Last Modified time: 2019-10-03 14:46:38

import abc
import pickle
import numpy as np
import pandas as pd
from inspect import signature

from PySONIC.core import Model, PointNeuron, NeuronalBilayerSonophore
from PySONIC.neurons import *
from PySONIC.utils import si_format, pow10_format, logger, plural, binarySearch, pow2Search
from PySONIC.constants import *
from PySONIC.postpro import detectSpikes, prependDataFrame

from .pyhoc import *
from .node import IintraNode, SonicNode
from .connectors import SeriesConnector
from ..constants import *


class SennFiber(metaclass=abc.ABCMeta):

    tscale = 'ms'  # relevant temporal scale of the model

    @property
    @abc.abstractmethod
    def simkey(self):
        ''' Keyword used to characterize stimulation modality. '''
        raise NotImplementedError

    def __init__(self, pneuron, fiberD, nnodes, rs=1e2, nodeL=2.5e-6, d_ratio=0.7):
        ''' Initialize fiber model.

            :param pneuron: point-neuron model object
            :param fiberD: fiber outer diameter (m)
            :param nnodes: number of nodes
            :param rs: axoplasmic resistivity (Ohm.cm)
            :param nodeL: nominal node length (m)
            :param d_ratio: ratio of axon (inner-myelin) and fiber (outer-myelin) diameters
        '''
        if not isinstance(pneuron, PointNeuron):
            raise TypeError(f'{pneuron} is not a valid PointNeuron instance')
        if nnodes % 2 == 0:
            raise ValueError('Number of nodes must be odd')
        if fiberD <= 0:
            raise ValueError('Fiber diameter must be positive')

        # Assign attributes
        self.pneuron = pneuron
        self.rs = rs  # Ohm.cm
        self.nnodes = nnodes
        self.fiberD = fiberD
        self.d_ratio = d_ratio

        # Define fiber geometrical parameters
        self.nodeD = self.d_ratio * self.fiberD   # m
        self.nodeL = nodeL                        # m
        self.interD = self.d_ratio * self.fiberD  # m
        self.interL = 100 * self.fiberD           # m

        # Compute nodal and internodal axial resistance ()
        self.R_node = self.resistance(self.nodeD, self.nodeL)  # Ohm
        self.R_inter = self.resistance(self.interD, self.interL)  # Ohm

        # Create node sections with assigned membrane dynamics
        self.ids = [f'node{i}' for i in range(self.nnodes)]
        self.createSections(self.ids)
        self.mechname = self.nodes[self.ids[0]].mechname
        self.setGeometry()  # must be called PRIOR to build_custom_topology()
        self.setResistivity()
        self.setTopology()

    def __repr__(self):
        ''' Explicit naming of the model instance. '''
        return f'{self.__class__.__name__}({self.strBiophysics()}, {self.strNodes()}, d = {self.fiberD * 1e6:.1f} um)'

    def reset(self):
        ''' clear all sections and re-initialize model. '''
        self.clear()
        self.__init__(self.pneuron, self.fiberD, self.nnodes, rs=self.rs,
                      nodeL=self.nodeL, d_ratio=self.d_ratio)

    @staticmethod
    def inputs():
        return {
            'section': {
                'desc': 'section',
                'label': 'section',
                'unit': '',
                'factor': 1e0,
                'precision': 0
            }
        }

    def getNodeCoords(self):
        ''' Return vector of node coordinates along axial dimension, centered at zero (um). '''
        xcoords = (self.nodeL + self.interL) * np.arange(self.nnodes) + self.nodeL / 2
        return xcoords - xcoords[int((self.nnodes - 1) / 2)]

    def strNodes(self):
        return f'{self.nnodes} node{plural(self.nnodes)}'

    def strResistivity(self):
        return f'rs = ${pow10_format(self.rs)}$ Ohm.cm'

    def strBiophysics(self):
        return f'{self.pneuron.name} neuron'

    def strGeom(self):
        ''' Format model geometrical parameters into string. '''
        params = {
            'nodeD': self.nodeD,
            'nodeL': self.nodeL,
            'interD': self.interD,
            'interL': self.interL
        }
        lbls = {key: f'{key} = {si_format(val, 1)}m' for key, val in params.items()}
        return ', '.join(lbls.values())

    def pprint(self):
        ''' Pretty-print naming of the model instance. '''
        return f'{self.pneuron.name} neuron, {self.strNodes()}, {self.strResistivity()}, {self.strGeom()}'

    @property
    @abc.abstractmethod
    def createSections(self, ids):
        ''' Create morphological sections. '''
        return NotImplementedError

    def clear(self):
        del self.sections

    def setGeometry(self):
        ''' Set sections geometry. '''
        logger.debug(f'defining sections geometry: {self.strGeom()}')
        for sec in self.sections.values():
            sec.diam = self.nodeD * 1e6  # um
            sec.L = self.nodeL * 1e6     # um
            sec.nseg = 1

    def resistance(self, d, L, rs=None):
        ''' Return resistance of cylindrical section based on its diameter and length.

            :param d: cylinder diameter (m)
            :param L: cylinder length (m)
            :param rs: axial resistivity (Ohm.cm)
            :return: resistance (Ohm)
        '''
        if rs is None:
            rs = self.rs
        return 4 * rs * L / (np.pi * d**2) * 1e-2  # Ohm

    def setResistivity(self): ####ASK!
        ''' Set sections axial resistivity, corrected to account for internodes and membrane capacitance
            in the Q-based differentiation scheme. '''

        logger.debug(f'nominal nodal resistivity: rs = {self.rs:.0f} Ohm.cm')
        rho_nodes = np.ones(self.nnodes) * self.rs  # Ohm.cm

        # Adding extra resistivity to account for half-internodal resistance
        # for each connected side of each node
        logger.debug('adding extra-resistivity to account for internodal resistance')
        R_extra = np.array([self.R_inter / 2] + [self.R_inter] * (self.nnodes - 2) + [self.R_inter / 2])  # Ohm
        rho_extra = R_extra * self.rs / self.R_node  # Ohm.cm
        rho_nodes += rho_extra  # Ohm.cm

        # In case the axial coupling variable is v (an alias for membrane charge density),
        # multiply resistivity by membrane capacitance to ensure consistency of Q-based
        # differential scheme, where Iax = dV / r = dQ / (r * cm)
        if self.connector is None or self.connector.vref == 'v':
            logger.debug('adjusting resistivities to account for Q-based differential scheme')
            rho_nodes *= self.pneuron.Cm0 * 1e2  # Ohm.cm

        # Assigning resistivities to sections
        for sec, rho in zip(self.sections.values(), rho_nodes):
            sec.Ra = rho

    def setTopology(self):
        ''' Connect the sections in series. '''
        sec_list = list(self.sections.values())
        if self.connector is None:
            logger.debug('building standard topology')
            for sec1, sec2 in zip(sec_list[:-1], sec_list[1:]):
                sec2.connect(sec1, 1, 0)
        else:
            logger.debug(f'building custom {self.connector.vref}-based topology')
            for sec in sec_list:
                self.connector.attach(sec)
            for sec1, sec2 in zip(sec_list[:-1], sec_list[1:]):
                self.connector.connect(sec1, sec2)

    @property
    @abc.abstractmethod
    def setStimAmps(self, amps, config):
        ''' Set distributed stimulus amplitudes. '''
        return NotImplementedError

    def setStimON(self, value):
        ''' Set stimulation ON or OFF.

            :param value: new stimulation state (0 = OFF, 1 = ON)
            :return: new stimulation state
        '''
        for sec in self.sections.values():
            setattr(sec, f'stimon_{self.mechname}', value)
        return value

    def toggleStim(self):
        return toggleStim(self)

    @Model.checkTitrate('A')
    @Model.addMeta
    def simulate(self, psource, A, tstim, toffset, PRF, DC, dt=None, atol=None):
        ''' Set appropriate recording vectors, integrate and return output variables.

            :param psource: point source object
            :param A: stimulus amplitude (A)
            :param tstim: stimulus duration (s)
            :param toffset: stimulus offset duration (s)
            :param PRF: pulse repetition frequency (Hz)
            :param DC: stimulus duty cycle
            :param dt: integration time step (s)
        '''
        logger.info(
            '%s: simulation @ %s, %s, t = %ss (%ss offset)%s', self, repr(psource),
            psource.strAmp(A), *si_format([tstim, toffset], 1, space=' '),
            (', PRF = {}Hz, DC = {:.2f}%'.format(
                si_format(PRF, 2, space=' '), DC * 1e2) if DC < 1.0 else ''))

        # Set recording vectors
        t = setTimeProbe()
        stim = setStimProbe(self.sections[self.ids[0]], self.mechname)
        probes = {k: self.nodes[k].setProbesDict(v) for k, v in self.sections.items()}

        # Set distributed stimulus amplitudes and integrate model
        self.setStimAmps(psource.computeNodesAmps(self, A))
        integrate(self, tstim + toffset, tstim, PRF, DC, dt, atol)

        # Store output in dataframes
        data = {}
        for id in self.sections.keys():
            data[id] = pd.DataFrame({
                't': vec_to_array(t) * 1e-3,  # s
                'stimstate': vec_to_array(stim)
            })
            for k, v in probes[id].items():
                data[id][k] = vec_to_array(v)
            data[id].loc[:,'Qm'] *= 1e-5  # C/m2

        # Prepend initial conditions (prior to stimulation)
        data = {id: prependDataFrame(df) for id, df in data.items()}

        return data

    def isExcited(self, data):
        ''' Determine if neuron is excited from simulation output.

            :param data: dataframe containing output time series
            :return: boolean stating whether neuron is excited or not
        '''
        nspikes_start = detectSpikes(data[self.ids[0]])[0].size
        nspikes_end = detectSpikes(data[self.ids[-1]])[0].size
        return nspikes_start > 0 and nspikes_end > 0

    @property
    @abc.abstractmethod
    def getArange(self, psource):
        return NotImplementedError

    @property
    @abc.abstractmethod
    def titrationFunc(self, psource):
        return NotImplementedError

    def titrate(self, psource, tstim, toffset, PRF=100., DC=1.):
        ''' Use a binary search to determine the threshold amplitude needed to obtain
            neural excitation for a given duration, PRF and duty cycle.

            :param psource: point source object
            :param tstim: duration of US stimulation (s)
            :param toffset: duration of the offset (s)
            :param PRF: pulse repetition frequency (Hz)
            :param DC: pulse duty cycle (-)
            :param method: integration method
            :return: determined threshold amplitude (Pa)
        '''
        Amin, Amax = self.getArange(psource)
        A_conv_thr = np.abs(Amax - Amin) / 1e4
        Athr = pow2Search(self.titrationFunc, [psource, tstim, toffset, PRF, DC], 1, Amin, Amax)
        if np.isnan(Athr):
            return Athr
        Arange = (Athr / 2, Athr)
        return binarySearch(
            self.titrationFunc, [psource, tstim, toffset, PRF, DC], 1, Arange, A_conv_thr)

    def meta(self, psource, A, tstim, toffset, PRF, DC):
        return {
            'simkey': self.simkey,
            'neuron': self.pneuron.name,
            'fiberD': self.fiberD,
            'nnodes': self.nnodes,
            'rs': self.rs,
            'psource': psource,
            'A': A,
            'tstim': tstim,
            'toffset': toffset,
            'PRF': PRF,
            'DC': DC
        }

    def filecode(self, *args):
        ''' Generate file code given a specific combination of model input parameters. '''
        # If meta dictionary was passed, generate inputs list from it
        if len(args) == 1 and isinstance(args[0], dict):
            meta = args[0]
            meta.pop('tcomp', None)
            sig = signature(self.meta).parameters
            args = [meta[k] for k in sig]

        # Create file code by joining string-encoded inputs with underscores
        codes = self.filecodes(*args).values()
        return '_'.join([x for x in codes if x is not None])

    def simAndSave(self, outdir, *args):
        ''' Simulate the model and save the results in a specific output directory. '''
        out = self.simulate(*args)
        if out is None:
            return None
        data, meta = out
        if None in args:
            args = list(args)
            iNone = next(i for i, arg in enumerate(args) if arg is None)
            sig = signature(self.meta).parameters
            key = list(sig.keys())[iNone]
            args[iNone] = meta[key]
        fpath = '{}/{}.pkl'.format(outdir, self.filecode(*args))
        with open(fpath, 'wb') as fh:
            pickle.dump({'meta': meta, 'data': data}, fh)
        logger.debug('simulation data exported to "%s"', fpath)
        return fpath

    def getSpikesTimings(self, data, zcross=True):
        ''' Return an array containing occurence times of spikes detected on a collection of nodes.

            :param data: simulation output dataframe
            :param zcross: boolean stating whether to consider ascending zero-crossings preceding peaks
                as temporal reference for spike occurence timings
            :return: dictionary of spike occurence times (s) per node.
        '''
        tspikes = {}
        nspikes = None
<<<<<<< HEAD

=======
>>>>>>> 6fed4752
        for id, df in data.items():

            # Detect spikes on current trace
            ispikes, *_ = detectSpikes(df, key='Vm', mph=SPIKE_MIN_VAMP, mpt=SPIKE_MIN_DT,
                                       mpp=SPIKE_MIN_VPROM)

            # Assert consistency of spikes propagation
            if nspikes is None:
                nspikes = ispikes.size
                if nspikes == 0:
                    logger.warning('no spikes detected')
                    return None
            else:
                assert ispikes.size == nspikes, 'Inconsistent number of spikes in different nodes'

            if zcross:
                # Consider spikes as time of zero-crossing preceding each peak
                t = df['t'].values  # s
                Vm = df['Vm'].values  # mV
                i_zcross = np.where(np.diff(np.sign(Vm)) > 0)[0]  # detect ascending zero-crossings
                slopes = (Vm[i_zcross + 1] - Vm[i_zcross]) / (t[i_zcross + 1] - t[i_zcross])  # slopes (mV/s)
                offsets = Vm[i_zcross] - slopes * t[i_zcross]  # offsets (mV)
                tzcross = -offsets / slopes  # interpolated times (s)
                errmsg = 'Ascending zero crossing #{} (t = {:.2f} ms) not preceding peak #{} (t = {:.2f} ms)'
                for ispike, (tzc, tpeak) in enumerate(zip(tzcross, t[ispikes])):
                    assert tzc < tpeak, errmsg.format(ispike, tzc * 1e3, ispike, tpeak * 1e3)
                tspikes[id] = tzcross
            else:
                tspikes[id] = t[ispikes]
        return pd.DataFrame(tspikes)

    def getConductionVelocity(self, data, ids=None):
        ''' Compute average conduction speed from simulation results.

            :param data: simulation output dataframe
            :return: array of condiction speeds per spike (m/s).
        '''
        # By default, consider all fiber nodes
        if ids is None:
            ids = self.ids

        # Remove end nodes from calculations if present
        for x in [0, -1]:
            if self.ids[x] in ids:
                ids.remove(self.ids[x])

        # Compute node to node distances
        indexes = [self.ids.index(id) for id in ids]  # relevant node indexes
        xcoords = self.getNodeCoords()[indexes]  # corresponding x-coordinates
        distances = np.diff(xcoords)  # node-to-node distances (m)

        # Compute node-to-node delays
        tspikes = self.getSpikesTimings({id: data[id] for id in ids})  # relevant spikes timing dataframe
        delays = np.abs(np.diff(tspikes.values, axis=1))  # node-to-node delays (s)

        # Compute conduction velocities
        distances = np.tile(distances, (1, delays.shape[0]))
        velocities = distances / delays  # m/s

        # Average over all spikes and all segments
        cv = np.mean(velocities)  # m/s

        return cv

    @staticmethod
    def getSpikeAmp(data, key='Vm'):
        amps = np.array([np.ptp(df[key].values) for df in data.values()])
        return amps.min(), amps.max()

    def filecodes(self, *args):
        return {
            'simkey': self.simkey,
            'neuron': self.pneuron.name,
            'nnodes': f'{self.nnodes}node{plural(self.nnodes)}',
            'fiberD': f'{(self.fiberD * 1e6):.2f}um',
        }


class EStimSennFiber(SennFiber):

    def __init__(self, pneuron, fiberD, nnodes, **kwargs):
        mechname = pneuron.name + 'auto'
        # self.connector = SeriesConnector(vref='v', rmin=None)
        self.connector = None
        super().__init__(pneuron, fiberD, nnodes, **kwargs)

    def createSections(self, ids):
        ''' Create morphological sections. '''
        self.nodes = {id: IintraNode(self.pneuron, id, cell=self) for id in ids}
        self.sections = {id: node.section for id, node in self.nodes.items()}

    def preProcessAmps(self, amps):
        return NotImplementedError

    def setStimAmps(self, amps):
        ''' Set distributed stimulation amplitudes.

            :param amps: model-sized vector of stimulus amplitudes
        '''
        self.Iinj = self.preProcessAmps(amps)
        logger.debug('injected intracellular currents: Iinj = [{}] nA'.format(
            ', '.join([f'{I:.2f}' for I in self.Iinj])))

        # Assign current clamps
        self.iclamps = []
        for i, sec in enumerate(self.sections.values()):
            iclamp = h.IClamp(sec(0.5))
            iclamp.delay = 0  # we want to exert control over amp starting at 0 ms
            iclamp.dur = 1e9  # dur must be long enough to span all our changes
            self.iclamps.append(iclamp)

    def setStimON(self, value):
        value = super().setStimON(value)
        for iclamp, Iinj in zip(self.iclamps, self.Iinj):
            iclamp.amp = value * Iinj
        return value

    def getPltVars(self, *args, **kwargs):
        return self.pneuron.getPltVars(*args, **kwargs)

    def getPltScheme(self, *args, **kwargs):
        return self.pneuron.getPltScheme(*args, **kwargs)

    def getArange(self, psource):
        return [psource.computeSourceAmp(self, x) for x in self.A_range]

    def titrationFunc(self, args):
        psource, A, *args = args
        if psource.is_cathodal:
            A = -A
        data, _ = self.simulate(psource, A, *args)
        return self.isExcited(data)

    def titrate(self, psource, *args, **kwargs):
        Ithr = super().titrate(psource, *args, **kwargs)
        if psource.is_cathodal:
            Ithr = -Ithr
        return Ithr

    def filecodes(self, *args):
        psource, A, tstim, *args = args
        fiber_codes = super().filecodes(*args)
        psource_codes = psource.filecodes(A)
        pneuron_codes = self.pneuron.filecodes(A, tstim, *args)
        for key in ['simkey', 'neuron', 'Astim', 'tstim']:
            del pneuron_codes[key]
        return {**fiber_codes, **psource_codes, **{'tstim': '{:.2f}ms'.format(tstim * 1e3)},**pneuron_codes}


class VextSennFiber(EStimSennFiber):

    simkey = 'senn_Vext'
    A_range = (1e0, 1e4)  # mV

    def preProcessAmps(self, Ve):
        ''' Convert array of extracellular potentials into equivalent intracellular injected currents.

            :param Ve: model-sized vector of extracellular potentials (mV)
            :return: model-sized vector of intracellular injected currents (nA)
        '''
        logger.debug('Extracellular potentials: Ve = [{}] mV'.format(
            ', '.join([f'{v:.2f}' for v in Ve])))
        Iinj =  np.diff(Ve, 2) / (self.R_node + self.R_inter) * 1e6  # nA
        Iinj = np.pad(Iinj, (1, 1), 'constant')  # zero-padding on both extremities
        logger.debug('Equivalent intracellular currents: Iinj = [{}] nA'.format(
            ', '.join([f'{I:.2f}' for I in Iinj])))
        return Iinj


class IinjSennFiber(EStimSennFiber):

    simkey = 'senn_Iinj'
    A_range = (1e-11, 1e-7)  # nA

    def __init__(self, *args, **kwargs):
        # Allowing for custom connection scheme
        if 'connector' in kwargs:
            self.connector = kwargs.pop('connector')
        super().__init__(*args, **kwargs)

    def preProcessAmps(self, Iinj):
        ''' Assign array of injeccted injected currents.

            :param Iinj: model-sized vector of intracellular injected currents (nA)
            :return: model-sized vector of intracellular injected currents (nA)
        '''
        return Iinj


class SonicSennFiber(SennFiber):

    simkey = 'senn_SONIC'
    A_range = (1e0, 6e5)  # Pa

    def __init__(self, pneuron, fiberD, nnodes, a=32e-9, Fdrive=500e3, fs=1., **kwargs):
        mechname = pneuron.name + 'auto'
        self.a = a            # m
        self.Fdrive = Fdrive  # Hz
        self.fs = fs          # (-)
        self.connector = SeriesConnector(vref=f'Vm_{mechname}', rmin=None)
        self.nbls = NeuronalBilayerSonophore(self.a, pneuron, self.Fdrive)
        super().__init__(pneuron, fiberD, nnodes, **kwargs)

    def __repr__(self):
        ''' Explicit naming of the model instance. '''
        return f'{super().__repr__()[:-1]}, a = {self.a * 1e9:.1f} nm)'

    def createSections(self, ids):
        ''' Create morphological sections. '''
        # Create dummy node and retrieve pylkp
        node = SonicNode(
            self.pneuron, 'node', cell=self, a=self.a, Fdrive=self.Fdrive, fs=self.fs, nbls=self.nbls)
        pylkp = node.pylkp

        # delete dummy node
        del node

        # create nodes and sections
        self.nodes = {
            id: SonicNode(
                self.pneuron, id, cell=self, a=self.a, Fdrive=self.Fdrive, fs=self.fs,
                nbls=self.nbls, pylkp=pylkp)
            for id in ids
        }
        self.sections = {id: node.section for id, node in self.nodes.items()}

    def getPltVars(self, *args, **kwargs):
        return self.nbls.getPltVars(*args, **kwargs)

    def getPltScheme(self, *args, **kwargs):
        return self.nbls.getPltScheme(*args, **kwargs)

    def preProcessAmps(self, A):
        ''' Assign array of US pressures.

            :param A: model-sized vector of US pressures (Pa)
            :return: model-sized vector of US pressures (Pa)
        '''
        return A

    def setStimAmps(self, amps):
        ''' Set US stimulation amplitudes.

            :param amps: model-sized vector of stimulus pressure amplitudes (Pa)
        '''
        self.amps = self.preProcessAmps(amps)
        logger.debug('Acoustic pressures: A = [{}] kPa'.format(
            ', '.join([f'{A * 1e-3:.2f}' for A in self.amps])))
        for i, sec in enumerate(self.sections.values()):
            setattr(sec, 'Adrive_{}'.format(self.mechname), self.amps[i] * 1e-3)

    def getArange(self, psource):
        return [psource.computeSourceAmp(self, x) for x in self.A_range]

    def titrationFunc(self, args):
        psource, A, *args = args
        data, _ = self.simulate(psource, A, *args)
        return self.isExcited(data)

    def meta(self, psource, A, tstim, toffset, PRF, DC):
        meta = super().meta(psource, A, tstim, toffset, PRF, DC)
        meta.update({
            'a': self.a,
            'Fdrive': self.Fdrive,
            'fs': self.fs
        })
        return meta

    def filecodes(self, *args):
        psource, A, tstim, *args = args
        fiber_codes = super().filecodes(*args)
        psource_codes = psource.filecodes(A)
        pneuron_codes = self.pneuron.filecodes(A, tstim, *args)
        for key in ['simkey', 'neuron', 'Astim', 'tstim']:
            del pneuron_codes[key]
        return {**fiber_codes, **psource_codes, **{'tstim': '{:.2f}ms'.format(tstim * 1e3)},**pneuron_codes}

class UnmyelinatedSennFiber(metaclass=abc.ABCMeta):

    tscale = 'ms'  # relevant temporal scale of the model

    @property
    @abc.abstractmethod
    def simkey(self):
        ''' Keyword used to characterize stimulation modality. '''
        raise NotImplementedError


    def __init__(self, pneuron, fiberD, nnodes, rs=1e2, fiberL=10e-3, d_ratio=0.7):
        ''' Initialize fiber model.

            :param pneuron: point-neuron model object
            :param fiberD: fiber outer diameter (m)
            :param nnodes: number of nodes
            :param rs: axoplasmic resistivity (Ohm.cm)
            :param nodeL: nominal node length (m)
            :param d_ratio: ratio of axon (inner-myelin) and fiber (outer-myelin) diameters
        '''
        if not isinstance(pneuron, PointNeuron):
            raise TypeError(f'{pneuron} is not a valid PointNeuron instance')
        if nnodes % 2 == 0:
            raise ValueError('Number of nodes must be odd')
        if fiberD <= 0:
            raise ValueError('Fiber diameter must be positive')

        # Assign attributes
        self.pneuron = pneuron
        self.rs = rs  # Ohm.cm
        self.nnodes = nnodes
        self.fiberD = fiberD
        self.d_ratio = d_ratio
        self.fiberL = fiberL

        # Define fiber geometrical parameters
        self.nodeD = self.d_ratio * self.fiberD   # m
        self.nodeL = self.fiberL/ (self.nnodes -1)
        self.interD = self.d_ratio * self.fiberD  # m
        self.interL = 0           # m

        # Compute nodal and internodal axial resistance ()
        self.R_node = self.resistance(self.nodeD, self.nodeL)  # Ohm
        self.R_inter = self.resistance(self.interD, self.interL)  # Ohm

        # Create node sections with assigned membrane dynamics
        self.ids = [f'node{i}' for i in range(self.nnodes)]
        self.createSections(self.ids)
        self.mechname = self.nodes[self.ids[0]].mechname
        self.setGeometry()  # must be called PRIOR to build_custom_topology()
        self.setResistivity()
        self.setTopology()

    def __repr__(self):
        ''' Explicit naming of the model instance. '''
        return f'{self.__class__.__name__}({self.strBiophysics()}, {self.strNodes()}, d = {self.fiberD * 1e6:.1f} um)'

    def reset(self):
        ''' clear all sections and re-initialize model. '''
        self.clear()
        self.__init__(self.pneuron, self.fiberD, self.nnodes, rs=self.rs,
                      fiberL=self.fiberL, d_ratio=self.d_ratio)

    @staticmethod
    def inputs():
        return {
            'section': {
                'desc': 'section',
                'label': 'section',
                'unit': '',
                'factor': 1e0,
                'precision': 0
            }
        }

    def getNodeCoords(self):
        ''' Return vector of node coordinates along axial dimension, centered at zero (um). '''
        xcoords = (self.nodeL + self.interL) * np.arange(self.nnodes) + self.nodeL / 2
        return xcoords - xcoords[int((self.nnodes - 1) / 2)]

    def strNodes(self):
        return f'{self.nnodes} node{plural(self.nnodes)}'

    def strResistivity(self):
        return f'rs = ${pow10_format(self.rs)}$ Ohm.cm'

    def strBiophysics(self):
        return f'{self.pneuron.name} neuron'

    def strGeom(self):
        ''' Format model geometrical parameters into string. '''
        params = {
            'nodeD': self.nodeD,
            'nodeL': self.nodeL,
            'interD': self.interD,
            'interL': self.interL
        }
        lbls = {key: f'{key} = {si_format(val, 1)}m' for key, val in params.items()}
        return ', '.join(lbls.values())

    def pprint(self):
        ''' Pretty-print naming of the model instance. '''
        return f'{self.pneuron.name} neuron, {self.strNodes()}, {self.strResistivity()}, {self.strGeom()}'

    @property
    @abc.abstractmethod
    def createSections(self, ids):
        ''' Create morphological sections. '''
        return NotImplementedError

    def clear(self):
        del self.sections

    def setGeometry(self):
        ''' Set sections geometry. '''
        logger.debug(f'defining sections geometry: {self.strGeom()}')
        for sec in self.sections.values():
            sec.L = self.nodeL * 1e6     # um
            sec.diam = self.nodeD * 1e6  # um
            sec.nseg = 1

    def resistance(self, d, L, rs=None):
        ''' Return resistance of cylindrical section based on its diameter and length.

            :param d: cylinder diameter (m)
            :param L: cylinder length (m)
            :param rs: axial resistivity (Ohm.cm)
            :return: resistance (Ohm)
        '''
        if rs is None:
            rs = self.rs
        return 4 * rs * L / (np.pi * d**2) * 1e-2  # Ohm

    def setResistivity(self):
        ''' Set sections axial resistivity, corrected to account for internodes and membrane capacitance
            in the Q-based differentiation scheme. '''

        logger.debug(f'nominal nodal resistivity: rs = {self.rs:.0f} Ohm.cm')
        rho_nodes = np.ones(self.nnodes) * self.rs  # Ohm.cm

        # Adding extra resistivity to account for half-internodal resistance
        # for each connected side of each node
        logger.debug('adding extra-resistivity to account for internodal resistance')
        R_extra = np.array([self.R_inter / 2] + [self.R_inter] * (self.nnodes - 2) + [self.R_inter / 2])  # Ohm
        rho_extra = R_extra * self.rs / self.R_node  # Ohm.cm
        rho_nodes += rho_extra  # Ohm.cm

        # In case the axial coupling variable is v (an alias for membrane charge density),
        # multiply resistivity by membrane capacitance to ensure consistency of Q-based
        # differential scheme, where Iax = dV / r = dQ / (r * cm)
        if self.connector is None or self.connector.vref == 'v':
            logger.debug('adjusting resistivities to account for Q-based differential scheme')
            rho_nodes *= self.pneuron.Cm0 * 1e2  # Ohm.cm

        # Assigning resistivities to sections
        for sec, rho in zip(self.sections.values(), rho_nodes):
            sec.Ra = rho

    def setTopology(self):
        ''' Connect the sections in series. '''
        sec_list = list(self.sections.values())
        if self.connector is None:
            logger.debug('building standard topology')
            for sec1, sec2 in zip(sec_list[:-1], sec_list[1:]):
                sec2.connect(sec1, 1, 0)
        else:
            logger.debug(f'building custom {self.connector.vref}-based topology')
            for sec in sec_list:
                self.connector.attach(sec)
            for sec1, sec2 in zip(sec_list[:-1], sec_list[1:]):
                self.connector.connect(sec1, sec2)

    @property
    @abc.abstractmethod
    def setStimAmps(self, amps, config):
        ''' Set distributed stimulus amplitudes. '''
        return NotImplementedError

    def setStimON(self, value):
        ''' Set stimulation ON or OFF.

            :param value: new stimulation state (0 = OFF, 1 = ON)
            :return: new stimulation state
        '''
        for sec in self.sections.values():
            setattr(sec, f'stimon_{self.mechname}', value)
        return value

    def toggleStim(self):
        return toggleStim(self)

    @Model.checkTitrate('A')
    @Model.addMeta
    def simulate(self, psource, A, tstim, toffset, PRF, DC, dt=None, atol=None):
        ''' Set appropriate recording vectors, integrate and return output variables.

            :param psource: point source object
            :param A: stimulus amplitude (A)
            :param tstim: stimulus duration (s)
            :param toffset: stimulus offset duration (s)
            :param PRF: pulse repetition frequency (Hz)
            :param DC: stimulus duty cycle
            :param dt: integration time step (s)
        '''
        logger.info(
            '%s: simulation @ %s, %s, t = %ss (%ss offset)%s', self, repr(psource),
            psource.strAmp(A), *si_format([tstim, toffset], 1, space=' '),
            (', PRF = {}Hz, DC = {:.2f}%'.format(
                si_format(PRF, 2, space=' '), DC * 1e2) if DC < 1.0 else ''))

        # Set recording vectors
        t = setTimeProbe()
        stim = setStimProbe(self.sections[self.ids[0]], self.mechname)
        probes = {k: self.nodes[k].setProbesDict(v) for k, v in self.sections.items()}

        # Set distributed stimulus amplitudes and integrate model
        self.setStimAmps(psource.computeNodesAmps(self, A))
        integrate(self, tstim + toffset, tstim, PRF, DC, dt, atol)

        # Store output in dataframes
        data = {}
        for id in self.sections.keys():
            data[id] = pd.DataFrame({
                't': vec_to_array(t) * 1e-3,  # s
                'stimstate': vec_to_array(stim)
            })
            for k, v in probes[id].items():
                data[id][k] = vec_to_array(v)
            data[id].loc[:,'Qm'] *= 1e-5  # C/m2

        # Prepend initial conditions (prior to stimulation)
        data = {id: prependDataFrame(df) for id, df in data.items()}

        return data

    def isExcited(self, data):
        ''' Determine if neuron is excited from simulation output.

            :param data: dataframe containing output time series
            :return: boolean stating whether neuron is excited or not
        '''
        nspikes_start = detectSpikes(data[self.ids[0]])[0].size
        nspikes_end = detectSpikes(data[self.ids[-1]])[0].size
        return nspikes_start > 0 and nspikes_end > 0

    @property
    @abc.abstractmethod
    def getArange(self, psource):
        return NotImplementedError

    @property
    @abc.abstractmethod
    def titrationFunc(self, psource):
        return NotImplementedError

    def titrate(self, psource, tstim, toffset, PRF=100., DC=1.):
        ''' Use a binary search to determine the threshold amplitude needed to obtain
            neural excitation for a given duration, PRF and duty cycle.

            :param psource: point source object
            :param tstim: duration of US stimulation (s)
            :param toffset: duration of the offset (s)
            :param PRF: pulse repetition frequency (Hz)
            :param DC: pulse duty cycle (-)
            :param method: integration method
            :return: determined threshold amplitude (Pa)
        '''
        Amin, Amax = self.getArange(psource)
        A_conv_thr = np.abs(Amax - Amin) / 1e4
        Athr = pow2Search(self.titrationFunc, [psource, tstim, toffset, PRF, DC], 1, Amin, Amax)
        if np.isnan(Athr):
            return Athr
        Arange = (Athr / 2, Athr)
        return binarySearch(
            self.titrationFunc, [psource, tstim, toffset, PRF, DC], 1, Arange, A_conv_thr)

    def meta(self, psource, A, tstim, toffset, PRF, DC):
        return {
            'simkey': self.simkey,
            'neuron': self.pneuron.name,
            'fiberD': self.fiberD,
            'nnodes': self.nnodes,
            'rs': self.rs,
            'psource': psource,
            'A': A,
            'tstim': tstim,
            'toffset': toffset,
            'PRF': PRF,
            'DC': DC
        }

    def filecode(self, *args):
        ''' Generate file code given a specific combination of model input parameters. '''
        # If meta dictionary was passed, generate inputs list from it
        if len(args) == 1 and isinstance(args[0], dict):
            meta = args[0]
            meta.pop('tcomp', None)
            sig = signature(self.meta).parameters
            args = [meta[k] for k in sig]

        # Create file code by joining string-encoded inputs with underscores
        codes = self.filecodes(*args).values()
        return '_'.join([x for x in codes if x is not None])

    def simAndSave(self, outdir, *args):
        ''' Simulate the model and save the results in a specific output directory. '''
        out = self.simulate(*args)
        if out is None:
            return None
        data, meta = out
        if None in args:
            args = list(args)
            iNone = next(i for i, arg in enumerate(args) if arg is None)
            sig = signature(self.meta).parameters
            key = list(sig.keys())[iNone]
            args[iNone] = meta[key]
        fpath = '{}/{}.pkl'.format(outdir, self.filecode(*args))
        with open(fpath, 'wb') as fh:
            pickle.dump({'meta': meta, 'data': data}, fh)
        logger.debug('simulation data exported to "%s"', fpath)
        return fpath

    def getSpikesTimings(self, data, zcross=True):
        ''' Return an array containing occurence times of spikes detected on a collection of nodes.

            :param data: simulation output dataframe
            :param zcross: boolean stating whether to consider ascending zero-crossings preceding peaks
                as temporal reference for spike occurence timings
            :return: dictionary of spike occurence times (s) per node.
        '''
        tspikes = {}
        nspikes = None
        for id, df in data.items():

            # Detect spikes on current trace
            ispikes, *_ = detectSpikes(df, key='Vm', mph=SPIKE_MIN_VAMP, mpt=SPIKE_MIN_DT,
                                       mpp=SPIKE_MIN_VPROM)

            # Assert consistency of spikes propagation
            if nspikes is None:
                nspikes = ispikes.size
                if nspikes == 0:
                    logger.warning('no spikes detected')
                    return None
            else:
                assert ispikes.size == nspikes, 'Inconsistent number of spikes in different nodes'
            if zcross:
                # Consider spikes as time of zero-crossing preceding each peak
                t = df['t'].values  # s
                Vm = df['Vm'].values  # mV
                i_zcross = np.where(np.diff(np.sign(Vm)) > 0)[0]  # detect ascending zero-crossings
                slopes = (Vm[i_zcross + 1] - Vm[i_zcross]) / (t[i_zcross + 1] - t[i_zcross])  # slopes (mV/s)
                offsets = Vm[i_zcross] - slopes * t[i_zcross]  # offsets (mV)
                tzcross = -offsets / slopes  # interpolated times (s)
                errmsg = 'Ascending zero crossing #{} (t = {:.2f} ms) not preceding peak #{} (t = {:.2f} ms)'
                for ispike, (tzc, tpeak) in enumerate(zip(tzcross, t[ispikes])):
                    assert tzc < tpeak, errmsg.format(ispike, tzc * 1e3, ispike, tpeak * 1e3)
                tspikes[id] = tzcross
            else:
                tspikes[id] = t[ispikes]
        return pd.DataFrame(tspikes)

    def getConductionVelocity(self, data, ids=None):
        ''' Compute average conduction speed from simulation results.

            :param data: simulation output dataframe
            :return: array of condiction speeds per spike (m/s).
        '''
        # By default, consider all fiber nodes
        if ids is None:
            ids = self.ids

        # Remove end nodes from calculations if present
        for x in [0, -1]:
            if self.ids[x] in ids:
                ids.remove(self.ids[x])

        # Compute node to node distances
        indexes = [self.ids.index(id) for id in ids]  # relevant node indexes
        xcoords = self.getNodeCoords()[indexes]  # corresponding x-coordinates
        distances = np.diff(xcoords)  # node-to-node distances (m)

        # Compute node-to-node delays
        tspikes = self.getSpikesTimings({id: data[id] for id in ids})  # relevant spikes timing dataframe
        delays = np.abs(np.diff(tspikes.values, axis=1))  # node-to-node delays (s)

        # Compute conduction velocities
        distances = np.tile(distances, (1, delays.shape[0]))
        velocities = distances / delays  # m/s

        # Average over all spikes and all segments
        cv = np.mean(velocities)  # m/s

        return cv

    @staticmethod
    def getSpikeAmp(data, key='Vm'):
        amps = np.array([np.ptp(df[key].values) for df in data.values()])
        return amps.min(), amps.max()

    def filecodes(self, *args):
        return {
            'simkey': self.simkey,
            'neuron': self.pneuron.name,
            'nnodes': f'{self.nnodes}node{plural(self.nnodes)}',
            'fiberD': f'{(self.fiberD * 1e6):.2f}um',
        }

class EStimUnmyelinatedSennFiber(UnmyelinatedSennFiber):

    def __init__(self, pneuron, fiberD, nnodes, **kwargs):
        mechname = pneuron.name + 'auto'
        self.connector = SeriesConnector(vref='v', rmin=None)
        #self.connector = None
        super().__init__(pneuron, fiberD, nnodes, **kwargs)

    def createSections(self, ids):
        ''' Create morphological sections. '''
        self.nodes = {id: IintraNode(self.pneuron, id, cell=self) for id in ids}
        self.sections = {id: node.section for id, node in self.nodes.items()}

    def preProcessAmps(self, amps):
        return NotImplementedError

    def setStimAmps(self, amps):
        ''' Set distributed stimulation amplitudes.

            :param amps: model-sized vector of stimulus amplitudes
        '''
        self.Iinj = self.preProcessAmps(amps)
        logger.debug('injected intracellular currents: Iinj = [{}] nA'.format(
            ', '.join([f'{I:.2f}' for I in self.Iinj])))

        # Assign current clamps
        self.iclamps = []
        for i, sec in enumerate(self.sections.values()):
            iclamp = h.IClamp(sec(0.5))
            iclamp.delay = 0  # we want to exert control over amp starting at 0 ms
            iclamp.dur = 1e9  # dur must be long enough to span all our changes
            self.iclamps.append(iclamp)

    def setStimON(self, value):
        value = super().setStimON(value)
        for iclamp, Iinj in zip(self.iclamps, self.Iinj):
            iclamp.amp = value * Iinj
        return value

    def getPltVars(self, *args, **kwargs):
        return self.pneuron.getPltVars(*args, **kwargs)

    def getPltScheme(self, *args, **kwargs):
        return self.pneuron.getPltScheme(*args, **kwargs)

    def getArange(self, psource):
        return [psource.computeSourceAmp(self, x) for x in self.A_range]

    def titrationFunc(self, args):
        psource, A, *args = args
        if psource.is_cathodal:
            A = -A
        data, _ = self.simulate(psource, A, *args)
        return self.isExcited(data)

    def titrate(self, psource, *args, **kwargs):
        Ithr = super().titrate(psource, *args, **kwargs)
        if psource.is_cathodal:
            Ithr = -Ithr
        return Ithr

    def filecodes(self, *args):
        psource, A, tstim, *args = args
        fiber_codes = super().filecodes(*args)
        psource_codes = psource.filecodes(A)
        pneuron_codes = self.pneuron.filecodes(A, tstim, *args)
        for key in ['simkey', 'neuron', 'Astim', 'tstim']:
            del pneuron_codes[key]
        return {**fiber_codes, **psource_codes, **{'tstim': '{:.2f}ms'.format(tstim * 1e3)},**pneuron_codes}


class VextUnmyelinatedSennFiber(EStimUnmyelinatedSennFiber):

    simkey = 'senn_Vext'
    A_range = (1e0, 1e5)  # mV

    def preProcessAmps(self, Ve):
        ''' Convert array of extracellular potentials into equivalent intracellular injected currents.

            :param Ve: model-sized vector of extracellular potentials (mV)
            :return: model-sized vector of intracellular injected currents (nA)
        '''
        logger.debug('Extracellular potentials: Ve = [{}] mV'.format(
            ', '.join([f'{v:.2f}' for v in Ve])))
        Iinj =  np.diff(Ve, 2) / (self.R_node + self.R_inter) * 1e6  # nA
        Iinj = np.pad(Iinj, (1, 1), 'constant')  # zero-padding on both extremities
        logger.debug('Equivalent intracellular currents: Iinj = [{}] nA'.format(
            ', '.join([f'{I:.2f}' for I in Iinj])))
        return Iinj


class IinjUnmyelinatedSennFiber(EStimUnmyelinatedSennFiber):

    simkey = 'senn_Iinj'
    A_range = (1e-11, 1e-6)  # nA

    def preProcessAmps(self, Iinj):
        ''' Assign array of injeccted injected currents.

            :param Iinj: model-sized vector of intracellular injected currents (nA)
            :return: model-sized vector of intracellular injected currents (nA)
        '''
        return Iinj
    <|MERGE_RESOLUTION|>--- conflicted
+++ resolved
@@ -3,7 +3,7 @@
 # @Email: theo.lemaire@epfl.ch
 # @Date:   2019-06-27 15:18:44
 # @Last Modified by:   Theo Lemaire
-# @Last Modified time: 2019-10-03 14:46:38
+# @Last Modified time: 2019-10-10 15:13:31
 
 import abc
 import pickle
@@ -354,10 +354,7 @@
         '''
         tspikes = {}
         nspikes = None
-<<<<<<< HEAD
-
-=======
->>>>>>> 6fed4752
+
         for id, df in data.items():
 
             # Detect spikes on current trace
@@ -635,7 +632,8 @@
             del pneuron_codes[key]
         return {**fiber_codes, **psource_codes, **{'tstim': '{:.2f}ms'.format(tstim * 1e3)},**pneuron_codes}
 
-class UnmyelinatedSennFiber(metaclass=abc.ABCMeta):
+
+class UnmyelinatedSennFiber(SennFiber):
 
     tscale = 'ms'  # relevant temporal scale of the model
 
@@ -689,360 +687,12 @@
         self.setResistivity()
         self.setTopology()
 
-    def __repr__(self):
-        ''' Explicit naming of the model instance. '''
-        return f'{self.__class__.__name__}({self.strBiophysics()}, {self.strNodes()}, d = {self.fiberD * 1e6:.1f} um)'
-
     def reset(self):
         ''' clear all sections and re-initialize model. '''
         self.clear()
         self.__init__(self.pneuron, self.fiberD, self.nnodes, rs=self.rs,
                       fiberL=self.fiberL, d_ratio=self.d_ratio)
 
-    @staticmethod
-    def inputs():
-        return {
-            'section': {
-                'desc': 'section',
-                'label': 'section',
-                'unit': '',
-                'factor': 1e0,
-                'precision': 0
-            }
-        }
-
-    def getNodeCoords(self):
-        ''' Return vector of node coordinates along axial dimension, centered at zero (um). '''
-        xcoords = (self.nodeL + self.interL) * np.arange(self.nnodes) + self.nodeL / 2
-        return xcoords - xcoords[int((self.nnodes - 1) / 2)]
-
-    def strNodes(self):
-        return f'{self.nnodes} node{plural(self.nnodes)}'
-
-    def strResistivity(self):
-        return f'rs = ${pow10_format(self.rs)}$ Ohm.cm'
-
-    def strBiophysics(self):
-        return f'{self.pneuron.name} neuron'
-
-    def strGeom(self):
-        ''' Format model geometrical parameters into string. '''
-        params = {
-            'nodeD': self.nodeD,
-            'nodeL': self.nodeL,
-            'interD': self.interD,
-            'interL': self.interL
-        }
-        lbls = {key: f'{key} = {si_format(val, 1)}m' for key, val in params.items()}
-        return ', '.join(lbls.values())
-
-    def pprint(self):
-        ''' Pretty-print naming of the model instance. '''
-        return f'{self.pneuron.name} neuron, {self.strNodes()}, {self.strResistivity()}, {self.strGeom()}'
-
-    @property
-    @abc.abstractmethod
-    def createSections(self, ids):
-        ''' Create morphological sections. '''
-        return NotImplementedError
-
-    def clear(self):
-        del self.sections
-
-    def setGeometry(self):
-        ''' Set sections geometry. '''
-        logger.debug(f'defining sections geometry: {self.strGeom()}')
-        for sec in self.sections.values():
-            sec.L = self.nodeL * 1e6     # um
-            sec.diam = self.nodeD * 1e6  # um
-            sec.nseg = 1
-
-    def resistance(self, d, L, rs=None):
-        ''' Return resistance of cylindrical section based on its diameter and length.
-
-            :param d: cylinder diameter (m)
-            :param L: cylinder length (m)
-            :param rs: axial resistivity (Ohm.cm)
-            :return: resistance (Ohm)
-        '''
-        if rs is None:
-            rs = self.rs
-        return 4 * rs * L / (np.pi * d**2) * 1e-2  # Ohm
-
-    def setResistivity(self):
-        ''' Set sections axial resistivity, corrected to account for internodes and membrane capacitance
-            in the Q-based differentiation scheme. '''
-
-        logger.debug(f'nominal nodal resistivity: rs = {self.rs:.0f} Ohm.cm')
-        rho_nodes = np.ones(self.nnodes) * self.rs  # Ohm.cm
-
-        # Adding extra resistivity to account for half-internodal resistance
-        # for each connected side of each node
-        logger.debug('adding extra-resistivity to account for internodal resistance')
-        R_extra = np.array([self.R_inter / 2] + [self.R_inter] * (self.nnodes - 2) + [self.R_inter / 2])  # Ohm
-        rho_extra = R_extra * self.rs / self.R_node  # Ohm.cm
-        rho_nodes += rho_extra  # Ohm.cm
-
-        # In case the axial coupling variable is v (an alias for membrane charge density),
-        # multiply resistivity by membrane capacitance to ensure consistency of Q-based
-        # differential scheme, where Iax = dV / r = dQ / (r * cm)
-        if self.connector is None or self.connector.vref == 'v':
-            logger.debug('adjusting resistivities to account for Q-based differential scheme')
-            rho_nodes *= self.pneuron.Cm0 * 1e2  # Ohm.cm
-
-        # Assigning resistivities to sections
-        for sec, rho in zip(self.sections.values(), rho_nodes):
-            sec.Ra = rho
-
-    def setTopology(self):
-        ''' Connect the sections in series. '''
-        sec_list = list(self.sections.values())
-        if self.connector is None:
-            logger.debug('building standard topology')
-            for sec1, sec2 in zip(sec_list[:-1], sec_list[1:]):
-                sec2.connect(sec1, 1, 0)
-        else:
-            logger.debug(f'building custom {self.connector.vref}-based topology')
-            for sec in sec_list:
-                self.connector.attach(sec)
-            for sec1, sec2 in zip(sec_list[:-1], sec_list[1:]):
-                self.connector.connect(sec1, sec2)
-
-    @property
-    @abc.abstractmethod
-    def setStimAmps(self, amps, config):
-        ''' Set distributed stimulus amplitudes. '''
-        return NotImplementedError
-
-    def setStimON(self, value):
-        ''' Set stimulation ON or OFF.
-
-            :param value: new stimulation state (0 = OFF, 1 = ON)
-            :return: new stimulation state
-        '''
-        for sec in self.sections.values():
-            setattr(sec, f'stimon_{self.mechname}', value)
-        return value
-
-    def toggleStim(self):
-        return toggleStim(self)
-
-    @Model.checkTitrate('A')
-    @Model.addMeta
-    def simulate(self, psource, A, tstim, toffset, PRF, DC, dt=None, atol=None):
-        ''' Set appropriate recording vectors, integrate and return output variables.
-
-            :param psource: point source object
-            :param A: stimulus amplitude (A)
-            :param tstim: stimulus duration (s)
-            :param toffset: stimulus offset duration (s)
-            :param PRF: pulse repetition frequency (Hz)
-            :param DC: stimulus duty cycle
-            :param dt: integration time step (s)
-        '''
-        logger.info(
-            '%s: simulation @ %s, %s, t = %ss (%ss offset)%s', self, repr(psource),
-            psource.strAmp(A), *si_format([tstim, toffset], 1, space=' '),
-            (', PRF = {}Hz, DC = {:.2f}%'.format(
-                si_format(PRF, 2, space=' '), DC * 1e2) if DC < 1.0 else ''))
-
-        # Set recording vectors
-        t = setTimeProbe()
-        stim = setStimProbe(self.sections[self.ids[0]], self.mechname)
-        probes = {k: self.nodes[k].setProbesDict(v) for k, v in self.sections.items()}
-
-        # Set distributed stimulus amplitudes and integrate model
-        self.setStimAmps(psource.computeNodesAmps(self, A))
-        integrate(self, tstim + toffset, tstim, PRF, DC, dt, atol)
-
-        # Store output in dataframes
-        data = {}
-        for id in self.sections.keys():
-            data[id] = pd.DataFrame({
-                't': vec_to_array(t) * 1e-3,  # s
-                'stimstate': vec_to_array(stim)
-            })
-            for k, v in probes[id].items():
-                data[id][k] = vec_to_array(v)
-            data[id].loc[:,'Qm'] *= 1e-5  # C/m2
-
-        # Prepend initial conditions (prior to stimulation)
-        data = {id: prependDataFrame(df) for id, df in data.items()}
-
-        return data
-
-    def isExcited(self, data):
-        ''' Determine if neuron is excited from simulation output.
-
-            :param data: dataframe containing output time series
-            :return: boolean stating whether neuron is excited or not
-        '''
-        nspikes_start = detectSpikes(data[self.ids[0]])[0].size
-        nspikes_end = detectSpikes(data[self.ids[-1]])[0].size
-        return nspikes_start > 0 and nspikes_end > 0
-
-    @property
-    @abc.abstractmethod
-    def getArange(self, psource):
-        return NotImplementedError
-
-    @property
-    @abc.abstractmethod
-    def titrationFunc(self, psource):
-        return NotImplementedError
-
-    def titrate(self, psource, tstim, toffset, PRF=100., DC=1.):
-        ''' Use a binary search to determine the threshold amplitude needed to obtain
-            neural excitation for a given duration, PRF and duty cycle.
-
-            :param psource: point source object
-            :param tstim: duration of US stimulation (s)
-            :param toffset: duration of the offset (s)
-            :param PRF: pulse repetition frequency (Hz)
-            :param DC: pulse duty cycle (-)
-            :param method: integration method
-            :return: determined threshold amplitude (Pa)
-        '''
-        Amin, Amax = self.getArange(psource)
-        A_conv_thr = np.abs(Amax - Amin) / 1e4
-        Athr = pow2Search(self.titrationFunc, [psource, tstim, toffset, PRF, DC], 1, Amin, Amax)
-        if np.isnan(Athr):
-            return Athr
-        Arange = (Athr / 2, Athr)
-        return binarySearch(
-            self.titrationFunc, [psource, tstim, toffset, PRF, DC], 1, Arange, A_conv_thr)
-
-    def meta(self, psource, A, tstim, toffset, PRF, DC):
-        return {
-            'simkey': self.simkey,
-            'neuron': self.pneuron.name,
-            'fiberD': self.fiberD,
-            'nnodes': self.nnodes,
-            'rs': self.rs,
-            'psource': psource,
-            'A': A,
-            'tstim': tstim,
-            'toffset': toffset,
-            'PRF': PRF,
-            'DC': DC
-        }
-
-    def filecode(self, *args):
-        ''' Generate file code given a specific combination of model input parameters. '''
-        # If meta dictionary was passed, generate inputs list from it
-        if len(args) == 1 and isinstance(args[0], dict):
-            meta = args[0]
-            meta.pop('tcomp', None)
-            sig = signature(self.meta).parameters
-            args = [meta[k] for k in sig]
-
-        # Create file code by joining string-encoded inputs with underscores
-        codes = self.filecodes(*args).values()
-        return '_'.join([x for x in codes if x is not None])
-
-    def simAndSave(self, outdir, *args):
-        ''' Simulate the model and save the results in a specific output directory. '''
-        out = self.simulate(*args)
-        if out is None:
-            return None
-        data, meta = out
-        if None in args:
-            args = list(args)
-            iNone = next(i for i, arg in enumerate(args) if arg is None)
-            sig = signature(self.meta).parameters
-            key = list(sig.keys())[iNone]
-            args[iNone] = meta[key]
-        fpath = '{}/{}.pkl'.format(outdir, self.filecode(*args))
-        with open(fpath, 'wb') as fh:
-            pickle.dump({'meta': meta, 'data': data}, fh)
-        logger.debug('simulation data exported to "%s"', fpath)
-        return fpath
-
-    def getSpikesTimings(self, data, zcross=True):
-        ''' Return an array containing occurence times of spikes detected on a collection of nodes.
-
-            :param data: simulation output dataframe
-            :param zcross: boolean stating whether to consider ascending zero-crossings preceding peaks
-                as temporal reference for spike occurence timings
-            :return: dictionary of spike occurence times (s) per node.
-        '''
-        tspikes = {}
-        nspikes = None
-        for id, df in data.items():
-
-            # Detect spikes on current trace
-            ispikes, *_ = detectSpikes(df, key='Vm', mph=SPIKE_MIN_VAMP, mpt=SPIKE_MIN_DT,
-                                       mpp=SPIKE_MIN_VPROM)
-
-            # Assert consistency of spikes propagation
-            if nspikes is None:
-                nspikes = ispikes.size
-                if nspikes == 0:
-                    logger.warning('no spikes detected')
-                    return None
-            else:
-                assert ispikes.size == nspikes, 'Inconsistent number of spikes in different nodes'
-            if zcross:
-                # Consider spikes as time of zero-crossing preceding each peak
-                t = df['t'].values  # s
-                Vm = df['Vm'].values  # mV
-                i_zcross = np.where(np.diff(np.sign(Vm)) > 0)[0]  # detect ascending zero-crossings
-                slopes = (Vm[i_zcross + 1] - Vm[i_zcross]) / (t[i_zcross + 1] - t[i_zcross])  # slopes (mV/s)
-                offsets = Vm[i_zcross] - slopes * t[i_zcross]  # offsets (mV)
-                tzcross = -offsets / slopes  # interpolated times (s)
-                errmsg = 'Ascending zero crossing #{} (t = {:.2f} ms) not preceding peak #{} (t = {:.2f} ms)'
-                for ispike, (tzc, tpeak) in enumerate(zip(tzcross, t[ispikes])):
-                    assert tzc < tpeak, errmsg.format(ispike, tzc * 1e3, ispike, tpeak * 1e3)
-                tspikes[id] = tzcross
-            else:
-                tspikes[id] = t[ispikes]
-        return pd.DataFrame(tspikes)
-
-    def getConductionVelocity(self, data, ids=None):
-        ''' Compute average conduction speed from simulation results.
-
-            :param data: simulation output dataframe
-            :return: array of condiction speeds per spike (m/s).
-        '''
-        # By default, consider all fiber nodes
-        if ids is None:
-            ids = self.ids
-
-        # Remove end nodes from calculations if present
-        for x in [0, -1]:
-            if self.ids[x] in ids:
-                ids.remove(self.ids[x])
-
-        # Compute node to node distances
-        indexes = [self.ids.index(id) for id in ids]  # relevant node indexes
-        xcoords = self.getNodeCoords()[indexes]  # corresponding x-coordinates
-        distances = np.diff(xcoords)  # node-to-node distances (m)
-
-        # Compute node-to-node delays
-        tspikes = self.getSpikesTimings({id: data[id] for id in ids})  # relevant spikes timing dataframe
-        delays = np.abs(np.diff(tspikes.values, axis=1))  # node-to-node delays (s)
-
-        # Compute conduction velocities
-        distances = np.tile(distances, (1, delays.shape[0]))
-        velocities = distances / delays  # m/s
-
-        # Average over all spikes and all segments
-        cv = np.mean(velocities)  # m/s
-
-        return cv
-
-    @staticmethod
-    def getSpikeAmp(data, key='Vm'):
-        amps = np.array([np.ptp(df[key].values) for df in data.values()])
-        return amps.min(), amps.max()
-
-    def filecodes(self, *args):
-        return {
-            'simkey': self.simkey,
-            'neuron': self.pneuron.name,
-            'nnodes': f'{self.nnodes}node{plural(self.nnodes)}',
-            'fiberD': f'{(self.fiberD * 1e6):.2f}um',
-        }
 
 class EStimUnmyelinatedSennFiber(UnmyelinatedSennFiber):
 
@@ -1146,5 +796,4 @@
             :param Iinj: model-sized vector of intracellular injected currents (nA)
             :return: model-sized vector of intracellular injected currents (nA)
         '''
-        return Iinj
-    +        return Iinj